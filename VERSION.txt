<<<<<<< HEAD
jetty-7.4.3.v20110630 30 June 2011
=======
jetty-7.4.3.v20110630 June 30 2011
>>>>>>> ea23a83b
 + 295832 ProxyServlet more extensible and configurable
 + 302566 GZIP handler for embedded Jetty servers
 + 308851 Converted HttpExchangeTest and related tests to JUnit 4
 + 332200 Eliminate expected exceptions from log while using org.eclipse.jetty.jmx bundle
 + 347468 o.e.j.deploy.binding.GlobalWebappConfigBindingTest fails on Windows platform
 + 347617 Dynamically install/update/remove OSGi bundles discovered in the contexts folder
 + 347717 start.jar destroys dependent child of --exec
 + 347889 OSGi should follow directive visibility:=reexport for META-INF/web-fragments and resources
 + 347898 Close channel on JVM exceptions
 + 348652 jetty.sh starts two unix processes
 + 348935 Close A tag in directory listing
 + 349344 Passing empty query string to UrlEncoded#decodeTo(String, MultiMap, String) does not yield an empty map
 + 349738 set buffer sizes for http client in proxy servlet
 + 349870 proxy servlet protect continuation against fast failing exchanges
 + 349896 SCEP supports zero maxIdleTime
 + 349897 draft -09 websockets
 + 349997 MBeanContainer uses weak references
 + 350533 Add "Origin" to the list of allowed headers in CrossOriginFilter
 + 350634 Cleanup FileResource construction
 + 350642 Don't close SCEP during NIOBuffer manipulation
 + JETTY-1342 Recreate selector in change task
 + JETTY-1385 NPE in jetty client's HTttpExchange.setRequestContentSource(InputStream)
 + JETTY-1390 RewriteHandler handles encoded URIs

jetty-7.4.2.v20110526
 + 334443 Improve the ability to specify extra class paths using the Jetty Maven Plugin
 + 336220 tmp directory is not set if you reload a webapp with jetty-maven-plugin
 + 338364 Fixed expires header for set cookies
 + 345729 binding for managing server and system classes globally
 + 345615 Enable SSL Session caching
 + 345763 Source file is updated during the build
 + 345873 Update jetty-ssl.xml to new style
 + 345900 Handle ipv6 with default port
 + 346014 Fixed full HttpGenerator
 + 346124 ServletContext resources paths not resolved correctly when using UNC shares
 + 346179 o.e.j.util.ScannerTest fails on MacOS X platform
 + 346181 o.e.j.server.StressTest stalls on MacOS X platform
 + 346998 AbstractLifeCycle.isRunning() returns false if state changes from STARTING to STARTED during call
 + 346614 HttpConnection.handle() spins in case of SSL truncation attacks
 + 346764 OrderedGroupBinding deployment binding
 + 347137 Allow SSL renegotiations by default in HttpClient
 + 374174 Consistent mbean names
 + JETTY-1146 Encode jsessionid in sendRedirect
 + JETTY-1342 Recreate selector if wakeup throws JVM bug

jetty-7.4.1.v20110513
 + 288563 remove unsupported and deprecated --secure option
 + 332907 Add context property to ObjectName of JMX MBeans
 + 336056 Ability to override the computation of the ContextHandler to deploy the DefaultServlet on the HttpService
 + 340040 Support for a total timeout
 + 343083 Set nested dispatch type and connection
 + 343172 Check package implementor for version
 + 343277 add support for a context white list
 + 343352 make sure that jetty.osgi.boot is activated when a WAB is registered
 + 343482 refactored overlay deployer layout to use WAR layout
 + 343567 HttpClient does not limit the destination's exchange queue
 + 343680 Handle OSGi bundle jars not ending in ".war"
 + 343707 'REQUEST' is printed on console for each incoming HTTP request
 + 343923 flush timeouts applied to outer loop
 + 343936 Session idle calls unbind and remove listeners
 + 344059 Websockets draft-07
 + 344067 Add support for OSGi fragment bundles to add static resources to web-bundles
 + 344513 Attempting to set ConfigurationClasses in jetty-web.xml causes NPE
 + 344529 Ability to customize the error handling of the OSGi HttpService
 + 345047 Readded deprecated ScanningAppDeployer#setMonitoredDir
 + 345290 Weak references from SessionIdManager. HashSessionManager cleanup.
 + 345543 Always close endpoint on SSLException
 + 345656 Disambiguate SslContextFactory#validateCerts property
 + 345679 Allow setting an initialized KeyStore as keystore/truststore of SslContextFactory
 + 345704 jetty-nested works with forwarded SSL in cloudfoundry
 + JETTY-954 WebAppContext eats any start exceptions instead of stopping the server load
 + JETTY-1314 Handle bad URI encodings
 + JETTY-1324 Tested not using CESU-8 instead of UTF-8
 + JETTY-1326 Invoker names not hashCode based
 + JETTY-1343 IllegalArgumentException for bad % encodings
 + JETTY-1347 Updated ServletHander javadoc

jetty-7.4.0.v20110414
 + 342504 Scanner Listener
 + 342700 refine websocket API for anticipated changes
 + JETTY-1362 Set root cause of UnavailableException
 + Various test harness cleanups to avoid random failures

jetty-7.4.0.RC0
 + 324110 Added test harnesses for merging of QueryStrings.
 + 337685 Update websocket API in preparation for draft -07
 + 338627 HashSessionManager.getIdleSavePeriod returns milliseconds instead of seconds
 + 338807 Ignore content length in 1xx, 204, 304 responses
 + 338819 Externally control Deployment Manager application lifecycle
 + 339084 Fixed NPE with servlet 3.0 async listener
 + 339150 Validate client certificate when it is used for authentication
 + 339187 In the OSGi manifest of the jetty-all-server aggregate, mark javax.annotation as optional
 + 339543 Add configuration options for Certificate Revocation checking
 + 340265 Improve handling of io shutdown in SSL
 + 340621 Added SizedThreadPool interface
 + 340636 HashSessionManager lazy loads all sessions
 + 340838 Update ConnectHandler to perform half closes properly
 + 340878 Integrations should be able to load their own keystores
 + 340920 Dynamically assign RMI registry port for integration testing
 + 340949 Scanner delays file notifications until files are stable
 + 341006 Move inner enums out into separate file
 + 341105 Stack trace is printed for an ignored exception
 + 341145 WebAppContext MBean attribute serverClasses returns empty value
 + 341171 Locking in HttpDestination blocks all requests to the same address
 + 341206 Stop order is wrong in HandlerWrapper
 + 341255 org.eclipse.http usage in AJP/SessionId linkage
 + 341386 Remote close not detected by HttpClient
 + 341394 Remove 'Unavailable' JMX attributes of WebAppContext MBean
 + 341439 Blocking HttpClient does not use soTimeout for timeouts
 + 341561 Exception when adding o.e.j.s.DoSFilter as managed attribute
 + 341692 Fixed deadlock if stopped while starting
 + 341736 Split jetty-nested out of war module
 + 341726 JSONPojoConverter handles characters
 + 341992 Overlayed context deployer
 + 341694 Disable AJP buffer resizing
 + 341850 Protect QTP dump from bad stacks
 + JETTY-1245 Pooled Buffers implementation
 + JETTY-1354 Added jetty-nested
 + Ensure generated fragment names are unique
 + Added extra session removal test

jetty-7.3.1.v20110307 7 March 2011
 + 316382 Support a more strict SSL option with certificates
 + 333481 Handle UCS-4 codepoints in decode and encode
 + 335329 Moved blocking timeout handling to outside try catch
 + 336668 policy supports cert validation
 + 336691 Possible wrong length returned by ChannelEndPoint.flush() in case of RandomAccessFileBuffer
 + 336781 If xml parser is not validating, turn off external dtd resolution
 + 336793 Tee data filled and flushed from endpoint
 + 337258 Scanner start and end cycle notification
 + 337268 Allow specifying alias of a certificate to be used by SSL connector
 + 337270 Shared Timer for session management
 + 337271 Flush SSL endpoint when dispatch thread held forever
 + 337678 Readded optional async connection mode for HttpClient
 + 337685 Work in progress on draft 6 websockets
 + 337746 Fixed Session deIdle recursion
 + 337784 Improve HashSessionManager for session migrations
 + 337878 Extra tests of security constraints
 + 337896 HttpExchange.timeout does not override HttpClient.timeout
 + 337898 set client HttpConnection max idle time from exchange timeout
 + 338035 Default acceptors 0.25*CPUs and improved selector/acceptor thread names.
 + 338068 Leaking ConstraintMappings on redeploy
 + 338092 ProxyServlet leaks memory
 + 338607 Removed managed attributes when context is stopped
 + 338880 Fixed failing buffer range checks
 + 338920 Handle non existent real path directories
 + 338961 AJP packet size
 + JETTY-1304 Allow quoted boundaries in Multipart filter
 + JETTY-1317 More elegent handling of bad URIs in requests
 + JETTY-1331 Allow alternate XML configuration processors (eg spring)
 + JETTY-1335 HttpClient's SelectConnector clean-up
 + JETTY-1333 HttpClient _timeout and _soTimeout is messed up
 + JETTY-1337 Workname cannot contain '.'
 + JETTY-1338 Trust default SecureRandom seed

jetty-7.3.0.v20110203 3 February 2011
 + JETTY-1259 NullPointerException in JDBCSessionIdManager when invalidating session (further update)
 + 296978 standardizing various Testing Util Classes to jetty-test-helper
 + 319178 test failure fix in jetty-util on windows
 + 320457 add SPNEGO support
 + 324505 Implement API login
 + 328872 Multi Jetty xml files not loading if directory is referenced in jetty.conf
 + 329746 client option to set just truststore and use strict ssl context
 + 331803 Update XML configuration files to use proper arguments for startup command in examples
 + 332179 Fixed formatting of negative dates
 + 332432 Scanner.java now always scanning the canonical form of File
 + 332517 Improved DefaultServlet debug
 + 332703 Cleanup context scope JNDI at stop
 + 332796 Annotations inheritance does not work with jetty7
 + 332799 100% CPU on redeploy session invalidation
 + 332937 Added Destroyable Dumpable interfaces and reworked dependent lifecycles, specially of JNDI
 + 333247 fix api compat issue in ConstraintSecurityHandler
 + 333415 wired up HttpInput.available and added test harnesses
 + 333481 Handle UTF-32 codepoints in decode and encode
 + 333608 tlds defined in web.xml are not picked up
 + 333679 Refactored jetty-jmx. Moved mbeans to modules
 + 333679 refactor jetty-jmx to support the OSGi PAX tests.
 + 333717 HttpExchange able to return local address used
 + 333771 System properties are not available inside XML configuration file by using the 'property' tag
 + 333875 Monitor public constructor
 + 333892 Improved JVM bug detection
 + 334062 It should be possible to embed in the jetty.home.bundle the ssl keystore files
 + 334229 javax-security needs to import the package javax.security.cert in its OSGi manifest
 + 334311 fix buffer reuse issue in CachedExchange
 + 335329 Stop SSL spin during handshake and renogotiate
 + 335361 Fixed 'jetty.sh check' to show current PID when JETTY_PID env. variable is set
 + 335641 Cleaned up dispatch handling to avoid key.interestOps==0 when undispatched
 + 335681 Improve ChannelEndPoint.close() to avoid spinning
 + 335836 Race when updating SelectChannelEndPoint._dispatched

jetty-7.2.2.v20101205 5 December 2010
 + JETTY-1308 327109 (re)fixed AJP handling of empty packets
 + 331703 Fixed failing OSGI test TestJettyOSGiBootWithJsp.java on MacOSX
 + 331567 IPAccessHandlerTest failed on MacOS fix
 + 328789 Clean up tmp files from test harnesses
 + 331230 Fixed low thread warnings when acceptors>threadpool
 + 331461 Fixed idle timeout for unflushed HTTP/1.0
 + JETTY-1307 Check that JarFileResource directories end with /
 + 330210 Improve performance of writing large bytes arrays
 + 330208 Support new wording on servlet-mapping and filter-mapping merging from servlet3.0a
 + 330188 Reject web-fragment.xml with same <name> as another already loaded one
 + 330229 Jetty tries to parse META-INF/*.tld when jsp-api is not on classpath, causing DTD entity resoluton to fail
 + 330265 start.jar --stop kills --exec subprocess
 + 330417 Atomic PUT in PutFilter
 + 330419 Reloading webapp duplicates StandardDescriptorProcessor
 + 330686 OSGi: Make org.eclipse.jetty.jsp-2.1 a fragment of org.apache.jasper.glassfish
 + 330732 Removed System.err debugging
 + 330764 Command line properties passed to start.jar --exec
 + JETTY-1297 Improved matching of vhosts so that a vhost match has priority

jetty-7.2.1.v20101111 11 November 2010
 + 324679 Fixed dedection of write before static content
 + 328199 Ensure blocking connectors always close socket
 + 328205 Improved SelectManager stopping
 + 328306 Serialization of FormAuthentication
 + 328332 Response.getContentType works with setHeader
 + 328523 Fixed overloaded setters in AppProvider
 + 328008 Handle update to Servlet Spec 3 Section 8.2.3.h.ii
 + 328778 Improved javadoc for secure session cookies
 + 328782 allow per connection max idle time to be set
 + 328885 web overrides do not override
 + 328988 Idle saving of session values
 + 329180 Spin check for Selector to stop
 + 329410 Enforce XmlConfiguration properties as Map<String,String>
 + 329602 only clear ServletContext attributes on doStop
 + 329642 Concurrent modification exception in Deployment Manager
 + 329643 Improved deployment of resource collections
 + JETTY-748 Prevent race close of socket by old acceptor threads
 + JETTY-1291 Extract query parameters even if POST content consumed
 + JETTY-1295 Contexts mixed up when hot-deploying on virtual hosts
 + JETTY-1297 Make ServletContext.getContext(String) virtual host aware

Jetty-6.1.26 10 November 2010
 + JETTY-748 Prevent race close of socket by old acceptor threads
 + JETTY-1239 HTAccessHandler [allow from 127.0.0.1] does not work
 + JETTY-1291 Extract query parameters even if POST content consumed
 + JETTY-1293 Avoid usage of String.split
 + JETTY-1296 Always clear changes list in selectManager

Jetty-6.1.26.RC0 20 October 2010
 + JETTY-547 Improved usage of shutdownOutput before close.
 + JETTY-912 add per exchange timeout
 + JETTY-1051 offer jetty.skip flag for maven plugin
 + JETTY-1096 exclude maven and plexus classes from jetty plugin
 + JETTY-1248 Infinite loop creating temp MultiPart files
 + JETTY-1264 Idle timer deadlock
 + JETTY-1271 Handle unavailable request
 + JETTY-1278 J2se6 SPI filter handling fix
 + JETTY-1283 Allow JSONPojoConvertorFactory to set fromJSON
 + JETTY-1287 rewrite handler thread safe issue resolved
 + JETTY-1288 info when atypical classloader set to WebAppContext
 + JETTY-1289 MRU cache for filter chains
 + JETTY-1292 close input streams after keystore.load()
 + 325468 Clean work webapp dir before unpack
 + 327109 Fixed AJP handling of empty packets
 + 327562 Implement all X-Forwarded headers in ProxyServlet

jetty-7.2.0.v20101020 20 October 2010
 + 289540 added javadoc into distribution
 + 297154 add source distribution artifact
 + 323985 Xmlconfiguration pulls start.jar config properties
 + 324369 Improved handling of multiple versions of draft-ietf-hybi-thewebsocketprotocol
 + 326734 Configure Digest maxNonceAge with Security handler init param
 + 327109 Fixed AJP handling of empty packets
 + 327183 Allow better configurability of HttpClient for TLS/SSL
 + 327469 removed needless java6 dependencies
 + 327562 Implement all X-Forwarded headers in ProxyServlet
 + 327601 Multipart Filter handles quoted tokens
 + 327725 Nested ResourceCaches
 + 328199 Ensure blocking connectors always close socket
 + 328205 Improved SelectManager stopping
 + 328273 Added serializable to default user identity
 + JETTY-1288 Info statement when atypical classloader set on WebAppContext
 + JETTY-1289 LRU cache for filter chains

jetty-7.2.0.RC0 1 October 2010
 + 314087 Simplified SelectorManager
 + 319334 Concurrent, sharable ResourceCache
 + 319370 WebAppClassLoader.Context
 + 319444 Two nulls are appended to log statements from ContextHanler$Context
 + 320073 Reconsile configuration mechanism
 + 320112 Websocket in aggregate jars
 + 320264 Removed duplicate mime.property entries
 + 320457 Added rfc2045 support to B64Code
 + 321232 BasicAuthenticator ignores bad Authorization header.
 + 321307 HashSessionManager calls passivation listeners.
 + 321730 SelectChannelEndPoint prints to System.err
 + 321735 HttpClient onException called for buffer overflow.
 + 322448 Added jetty-dir.css for directory listings
 + 322575 NPE in HotSwapHandler if old handler null
 + 322683 RewriteHandler thread safety
 + 323196 org.mortbay properties to org.eclipse
 + 323435 MovedContextHandler permanent redirection
 + 323464 IPv6 localhost with no Host header
 + 324110 Merge async dispatch parameters
 + 324158 Durable download or Orbit jars
 + 324260 Jetty-6 continuations handle complete calls
 + 324359 illegal actions on AsyncContext should not change its state.
 + 324360 validate input on getResource since loop logic obscures subclass input validation.
 + 324369 Implement draft-ietf-hybi-thewebsocketprotocol-01
 + 324377 Allow dispatch of ServletRequest and ServletResponse
 + 324379 Change content type after getWriter
 + 324501 Fire RequestListener.requestDestroyed in last-to-first order.
 + 324601 Check session expiry on access
 + 324679 Allow filter to write before static content
 + 324811 NPE in Server.dump
 + 324812 restore WebAppContext constructor used by geronimo integration
 + 325072 include to DefaultServlet of missing file throws FileNotFoundException
 + 325105 websocket ondisconnect fixed
 + 325128 websocket send during onConnect
 + 325468 Clean work webapp dir before unpack
 + 326612 Handle X-Forwarded-Proto header
 + JETTY-912 added per exchange timeout api
 + JETTY-1063 Plugin problems with spaces in classpath resource references
 + JETTY-1245 Do not use direct buffers with NIO SSL
 + JETTY-1249 Apply max idle time to all connectors
 + JETTY-1250 Parallel start of HandlerCollection
 + JETTY-1252 Handle more multipart transfer encodings
 + JETTY-1256 annotation and jta jars from Orbit
 + JETTY-1259 NullPointerException in JDBCSessionIdManager when invalidating session
 + JETTY-1261 errant listener usage in StandardDescriptorProcessor
 + JETTY-1263 JDBCSessionIdManager table creation fails on Oracle
 + JETTY-1265 Reason field option in client response
 + JETTY-1266 Destroy sessions before filters/servlets
 + JETTY-1268 Form Auth saves POST data
 + JETTY-1269 Improve log multithreadedness
 + JETTY-1270 Websocket closed endp protection
 + JETTY-1271 handled unavailable exception
 + JETTY-1279 Make jetty-plus.xml enable plus features for all webapps by default
 + JETTY-1281 Create new session after authentication
 + JETTY-1283 JSONPojoConvertorFactory can turn off fromJSON
 + Fix jetty-plus.xml for new configuration names
 + Added ignore to Logger interface
 + Improved debug dump

jetty-7.1.6.v20100715
 + 319519 Warn about duplicate configuration files
 + 319655 Reset HEAD status
 + JETTY-1247 synchronize recylcing of SSL NIO buffers
 + JETTY-1248 fix parsing of bad multiparts
 + JETTY-1249 Apply max idle time to all connectors
 + JETTY-1251 Replace then close selector for JVM bugs

jetty-7.1.5.v20100705
 + Update ecj to 3.6 Helios release drop
 + 288194 Add blacklist/whitelist to ProxyServlet and ProxyHandler
 + 296570 EOFException for HttpExchange when HttpClient.stop called.
 + 311550 The WebAppProvider should allow setTempDirectory
 + 316449 Websocket disconnect fix
 + 316584 Exception on startup if temp path has spaces and extractWAR=false
 + 316597 Removed null check and fixed name in Resource#hrefEncodeURI
 + 316970 jetty.sh fails to find JETTY_HOME in standard directories
 + 316973 jetty.sh claims java installation is invalid
 + 316976 removed quotes of JAVA_OPTIONS in jetty.sh
 + 317019 Date HTTP header not sent for HTTP/1.0 requests
 + 317759 Allow roles and constraints to be added after init
 + 317906 OPTIONS correctly handles TRACE
 + 318308 Correct quoting of unicode control characters
 + 318470 unboxing NPE protection in HttpConnection
 + 318551 Optional uncheck Printwriter
 + JETTY-1237 Save local/remote address to be available after close
 + 317007 Unable to run Jetty OSGi when -Dosgi.compatibility.bootdelegation=false
 + 316909 CNFE: org.xml.sax.SAXException on org.eclipse.jetty.osgi.boot start with jsp fragment
 + 317231 Ability to configure jetty with a fragment bundle that contains etc/jetty.xml
 + 319060 Support web-bundles that are not expanded (bundle is zipped)

Jetty-6.1.25 26 July 2010
 + Jetty-6 is now in maintenance mode.
 + JETTY-1212 Long content lengths
 + JETTY-1214 Avoid ISE when scavenging invalid session
 + JETTY-1223 DefaultServlet: NPE when setting relativeResourceBase and resourceBase is not set
 + JETTY-1226 javax.activation needs to be listed in the system classes
 + JETTY-1237 Remember local/remote details of endpoint
 + JETTY-1251 protected against closed selector
 + COMETD-112 if two threads create the same channel, then create events may occur after subscribe events
 + 320264 Removed duplicate mime.property entries

jetty-7.1.4.v20100610
 + 298551 SslSocketConnector does not need keystore stream
 + 295715 AbstractSessionManager decoupled from Context
 + 292326 Stop continuations if server is stopped.
 + 292814 Make QoSFilter and DoSFilter JMX manageable
 + 293222 Improve request log to handle/show asynchronous latency
 + 294212 Can not customize session cookie path
 + 301608 Deregister shutdown hooks
 + 302350 org.eclipse.jetty.server.NCSARequestLog is missing JavaDoc
 + 303661 jetty.sh failes if JETTY_HOME is not writeable
 + 304100 Better document JMX setup in jetty-jmx.xml
 + 305300 AsyncContext.start dispatches runnable
 + 314299 Create test harness for JDBCLoginService
 + 314581 Implement the Sec-Websocket handshake
 + 315190 CrossOriginFilter avoid headers not understood by WebSocket
 + 315687 included init script fails to test for JETTY_HOME as empty
 + 315715 Improved Cookie version handling. Server.setMaxCookieVersion
 + 315744 Fixed STOP.PORT and STOP.KEY in start.jar
 + 315748 Removed --fromDaemon from start.jar (replaced with --daemon)
 + 315925 Improved context xml configuration handling
 + 315995 Incorrect package name in system classes list
 + 316119 Fixed maxIdleTime for SocketEndPoint
 + 316254 Implement @DeclareRoles
 + 316334 Breaking change on org.eclipse.jetty.client.HttpExchange
 + 316399 Debug output in MultiPartFilter
 + 316413 Restarting webapp for packed war fails
 + 316557 OSGi HttpService failure due to undeployed context handlers
 + JETTY-547 Delay close after shutdown until request read
 + JETTY-1231 Support context request log handler

jetty-7.1.3.v20100526
 + 296567 HttpClient RedirectListener handles new HttpDestination
 + 297598 JDBCLoginService uses hardcoded credential class
 + 305898 Websocket handles query string in URI
 + 307457 Exchanges are left unhandled when connection is lost
 + 313205 Unable to run test-jdbc-sessions tests
 + 314177 JSTL support is broken
 + 314009 jetty.xml configuration file on command line
 + 314459 support maven3 for builds

jetty-7.1.2.v20100523
 + 308866 Update test suite to JUnit4 - Module jetty-util
 + 312948 Recycle SSL crypto buffers
 + 313196 randomly allocate ports for session test.
 + 313278 Implement octet ranges in IPAccessHandler
 + 313336 secure websockets
 + 314009 updated README.txt
 + Update links to jetty website and wiki on test webapp

jetty-7.1.1.v20100517
 + 302344 Make the list of available contexts if root context is not configured optional
 + 304803 Remove TypeUtil Integer and Long caches
 + 306226 HttpClient should allow changing the keystore and truststore type
 + 308857 Update test suite to JUnit4 - Module jetty-jndi
 + 308856 Update test suite to JUnit4 - Module jetty-jmx
 + 308860 Update test suite to JUnit4 - Module jetty-rewrite
 + 308850 Update test suite to JUnit4 - Module jetty-annotations
 + 308853 Update test suite to JUnit4 - Module jetty-deploy
 + 308854 Update test suite to JUnit4 - Module jetty-http
 + 308859 Update test suite to JUnit4 - Module jetty-policy
 + 308858 Update test suite to JUnit4 - Module jetty-plus
 + 308863 Update test suite to JUnit4 - Module jetty-servlet
 + 308855 Update test suite to JUnit4 - Module jetty-io
 + 308862 Update test suite to JUnit4 - Module jetty-server
 + 308867 Update test suite to JUnit4 - Module jetty-webapp
 + 310918 Fixed write blocking for client HttpConnection
 + 312526 Protect shutdown thread initialization during shutdown

jetty-7.1.0 5 May 2010
 + 306353 fixed cross context dispatch to root context.
 + 311154 Added deprecated StringBuffer API for backwards compatibility
 + 311554 Protect shutdown thread from Server#doStop
 + 312243 Optimized timeout handling

jetty-7.1.0.RC1 5 May 2010
 + 286889 Allow System and Server classes to be set on Server instance and when applied to all webapps
 + 291448 SessionManager has isCheckingRemoteSessionIdEncoding
 + 296650 JETTY-1198 reset idle timeout on request body chunks
 + 297104 HTTP CONNECT does not work correct with SSL destinations
 + 306782 Close connection when expected 100 continues is not sent
 + 308848 Update test suite to JUnit4 - Module jetty-ajp
 + 308861 Update test suite to JUnit4 - Module jetty-security
 + 308864 Update test suite to JUnit4 - Module jetty-servlets
 + 308865 Update test suite to JUnit4 - Module jetty-start
 + 308868 Update test suite to JUnit4 - Module jetty-websocket
 + 308869 Update test suite to JUnit4 - Module jetty-xml
 + 309153 Hide extracted WEB-INF/lib when running a non-extracted war
 + 309369 Added WebSocketLoadTest
 + 309686 Fixed response buffers usage
 + 310094 Improved start.jar options handling and configs
 + 310382 NPE protection when WAR is not a file
 + 310562 SslSocketConnector fails to start if excludeCipherSuites is set
 + 310634 Get the localport when opening a server socket.
 + 310703 Update test suite to JUnit4 - Module tests/test-integration
 + 310918 Synchronize content exchange
 + 311154 Use Appendable in preference to StringBuilder/StringBuffer in APIs
 + 311362 Optional org.eclipse.jetty.util.log.stderr.SOURCE
 + JETTY-1030 - Improve jetty.sh script
 + JETTY-1142 Replace Set-Cookies with same name

jetty-7.1.0.RC0 27 April 2010
 + 294563 Websocket client connection
 + 297104 Improve handling of CONNECT method
 + 306349 ProxyServlet does not work unless deployed at /
 + 307294 Add AbstractLifeCycle.AbstractLifeCycleListener implementation
 + 307847 Fixed combining mime type parameters
 + 307898 Handle large/async websocket messages
 + 308009 ObjectMBean incorrectly casts getTargetException() to Exception
 + 308420 convert jetty-plus.xml to use DeploymentManager
 + 308925 Protect the test webapp from remote access
 + 309466 Removed synchronization from StdErrLog
 + 309765 Added JSP module
 + 310051 _configurationClasses now defaults to null in WebAppContext
 + 310094 Improved start.jar usage and config files
 + 310431 Default ErrorHandler as server Bean
 + 310467 Allow SocketConnector to create generic Connection objects
 + 310603 Make Logger interface consistent
 + 310605 Make a clean room implementation of the JSP logger bridge
 + Add AnnotationConfiguration to jetty-plus.xml
 + Fix jetty-plus.xml reference to addLifeCycle
 + JETTY-1200 SSL NIO Endpoint wraps non NIO buffers
 + JETTY-1202 Use platform default algorithm for SecureRandom
 + JETTY-1212 handle long content lengths
 + JETTY-1214 avoid ISE when scavenging invalid session
 + JETTY-903 Stop both caches

jetty-7.0.2.v20100331 31 March 2010
 + 297552 Don't call Continuation timeouts from acceptor tick
 + 298236 Additional unit tests for jetty-client
 + 306783 NPE in StdErrLog when Throwable is null
 + 306840 Suppress content-length in requests with no content
 + 306880 Support for UPGRADE in HttpClient
 + 306884 Suspend with timeout <=0 never expires
 + 306782 httpbis interpretation of 100 continues. Body never skipped
 + 307589 updated servlet 3.0 continuations for final API
 + Take excess logging statements out of startup
 + Ensure webapps with no WEB-INF don't scan WEB-INF/lib
 + Allow Configuration array to be set on Server instance for all web apps

jetty-6.1.24 21 April 2010
 + JETTY-903 Stop both caches
 + JETTY-1198 reset idle timeout on request body chunks
 + JETTY-1200 SSL NIO Endpoint wraps non NIO buffers
 + JETTY-1211 SetUID loadlibrary name and debug
 + 308925 Protect the test webapp from remote access
 + COMETD-99 ClientImpl logs exceptions in listeners with "debug" level
 + COMETD-100 ClientImpl logs "null" as clientId
 + COMETD-107 Reloading the application with reload extension does not fire /meta/connect handlers until long poll timeout expires
 + Upgraded to cometd 1.1.1 client

jetty-6.1.23 2 April 2010
 + JSON parses NaN as null
 + Updated JSP to 2.1.v20091210
 + COMETD-28 Improved concurrency usage in Bayeux and channel handling
 + COMETD-46 reset ContentExchange content on resend
 + COMETD-58 Extension.rcv() return null causes NPE in AbstractBayeux.PublishHandler.publish
 + COMETD-59 AcknowledgeExtension does not handle null channel in Message
 + COMETD-62 Delay add listeners until after client construction
 + 296569 removeLifeCycleListener() has no effect
 + 292800 ContextDeployer - recursive setting is undone by FilenameFilter
 + 300178 HttpClients opens too many connections that are immediately closed
 + 304658 Inconsistent Expires date format in Set-Cookie headers with maxAge=0
 + 304698 org.eclipse.jetty.http.HttpFields$DateGenerator.formatCookieDate() uses wrong (?) date format
 + 306331 Session manager is kept after call to doScope
 + 306840 suppress content-length in requests without content
 + Remove references to old content in HttpClient client tests for www.sun.com
 + JETTY-875 Allow setting of advice field in response to Handshake
 + JETTY-983 Range handling cleanup
 + JETTY-1133 Handle multiple URL ; parameters
 + JETTY-1134 BayeuxClient: Connect msg should be sent as array
 + JETTY-1149 transient should be volatile in AbstractLifeCycle
 + JETTY-1153 System property for UrlEncoded charset
 + JETTY-1155 HttpConnection.close notifies HttpExchange
 + JETTY-1156 SSL blocking close with JVM Bug busy key fix
 + JETTY-1157 Don't hold array passed in write(byte[])
 + JETTY-1158 NPE in StdErrLog when Throwable is null
 + JETTY-1161 An Extension that measures round-trip delay for cometd messages.
 + JETTY-1162 Add support for async/sync message delivery to BayeuxClient
 + JETTY-1163 AJP13 forces 8859-1 encoding
 + JETTY-1168 Don't hold sessionIdManager lock when invalidating sessions
 + JETTY-1170 NPE on client when server-side extension returns null
 + JETTY-1174 Close rather than finish Gzipstreams to avoid JVM leak
 + JETTY-1174 Memory leak in ChannelImpl/ContinuationClient
 + JETTY-1175 NPE in TimesyncExtension
 + JETTY-1176 NPE in StatisticsExtension if client is null
 + JETTY-1177 Allow error handler to set cacheControl
 + JETTY-1178 Make continuation servlet to log the incoming JSON in case of parsing errors
 + JETTY-1180 Extension methods are wrongly called
 + JETTY-1182 COMETD-76 do not lock client while sending messages.
 + JETTY-1182 Reduce synchronization in ContinuationCometdServlet
 + JETTY-1183 AcknowledgedMessagesClientExtension does not handle correctly message resend when client long polls again
 + JETTY-1186 Better document JMX setup in jetty-jmx.xml
 + JETTY-1188 Null old jobs in QueuedThreadPool
 + JETTY-1191 Limit size of ChannelId cache
 + JETTY-1192 Fixed Digested POST and HttpExchange onRetry
 + JETTY-1193 Exception details are lost in AbstractCometdServlet.getMessages
 + JETTY-1195 Coalesce buffers in ChannelEndPoint.flush()
 + JETTY-1196 Enable TCP_NODELAY by default in client connectors
 + JETTY-1197 SetUID module test fails when using Java 1.6 to build
 + JETTY-1199 FindBugs cleanups
 + JETTY-1205 Memory leak in browser-to-client mapping
 + JETTY-1207 NPE protection in FormAuthenticator
 + JETTY-1202 Use platfrom default algorithm for SecureRandom

jetty-7.0.2.RC0
 + JSON parses NaN as null
 + 290765 Reset input for HttpExchange retry.
 + 292799 WebAppDeployer - start a started context?
 + 292800 ContextDeployer - recursive setting is undone by FilenameFilter
 + 294799 when configuring a webapp, don't look for WEB-INF/jetty6-web.xml
 + 296569 removeLifeCycleListener() has no effect
 + 296765 JMX Connector Server and ShutdownThread
 + 297421 Hide server/system classes from WebAppClassLoader.getResources
 + 297783 Handle HEAD reponses in HttpClient
 + 298144 Unit test for jetty-client connecting to a server that uses Basic Auth
 + 298145 Reorganized test harness to separate the HTTP PUT and HTTP GET test URLs
 + 298234 Unit test for jetty-client handling different HTTP error codes
 + 298667 DeploymentManager uses ContextProvider and WebAppProvider
 + 299455 Enum support in JSONPojoConvertor
 + 300178 HttpClients opens too many connections that are immediately closed
 + 300733 Jars from lib/ext are not visible for my web application
 + 300933 AbstractConnector uses concurrent objects for stats
 + 301089 Improve statistics available in StatisticsHandler and AbstractConnector
 + 302018 Improve statistics available in AbstractSessionHandler
 + 302198 Rename HttpClient authorization classes to Authentication
 + 302244 invalid configuration boolean conversion in FormAuthenticator
 + 302246 redirect loop using form authenticator
 + 302556 CrossOriginFilter does not work correctly when Access-Control-Request-Headers header is not present
 + 302669 WebInfConfiguration.unpack() unpacks WEB-INF/* from a ResourceCollection, breaking JSP reloading with ResourceCollections
 + 303526 Added include cyphers
 + 304307 Handle ;jsessionid in FROM Auth
 + 304532 Skip some tests on IBM JVMs until resolved
 + 304658 Inconsistent Expires date format in Set-Cookie headers with maxAge=0
 + 304698 org.eclipse.jetty.http.HttpFields$DateGenerator.formatCookieDate() uses wrong (?) date format
 + 304781 Reset HttpExchange timeout on slow request content.
 + 304801 SSL connections FULL fix
 + 306330 Flush filter chain cache after Invoker servlet
 + 306331 Session manager is kept after call to doScope
 + JETTY-776 Make new session-tests module to concentrate all reusable session clustering test code
 + JETTY-910 Allow request listeners to access session
 + JETTY-983 Range handling cleanup
 + JETTY-1151 JETTY-1098 allow UTF-8 with 0 carry bits
 + JETTY-1153 System property for UrlEncoded charset
 + JETTY-1155 HttpConnection.close notifies HttpExchange
 + JETTY-1156 SSL blocking close with JVM Bug busy key fix
 + JETTY-1157 Don't hold array passed in write(byte[])
 + JETTY-1163 AJP13 forces 8859-1 encoding
 + JETTY-1177 Allow error handler to set cacheControl
 + JETTY-1179 Persistant session tables created on MySQL use wrong datatype
 + JETTY-1184 shrink thread pool even with frequent small jobs
 + JETTY-1133 Handle multiple URL ; parameters
 + JETTY-1174 Close rather than finish Gzipstreams to avoid JVM leak
 + JETTY-1192 Fixed Digested POST
 + JETTY-1199 FindBugs cleanups
 + COMETD-46 reset ContentExchange response content on resend
 + Added IPAccessHandler
 + Updated Servlet3Continuation to final 3.0.20100224
 + 305997 Coalesce buffers in ChannelEndPoint.flush()
 + 306028 Enable TCP_NODELAY by default in client connectors

jetty-7.0.1.v20091125 25 November 2009
 + 274251 DefaultServlet supports exact match mode.
 + 288401 HttpExchange.cancel() Method Unimplemented
 + 289027 deobfuscate HttpClient SSL passwords
 + 289265 Test harness for async input
 + 289959 Improved ContextDeployer configuration
 + 289960 start.jar assumes command line args are configs
 + 291019 Fix default DEBUG option; "-D.DEBUG=true" now works
 + 291340 Race condition in onException() notifications
 + 291543 make bin/*.sh scripts executable in distribution
 + 291589 Update jetty-rewrite demo
 + 292642 Fix errors in embedded Jetty examples
 + 292825 Continuations ISE rather than ignore bad transitions
 + 292546 Proactively enforce HttpClient idle timeout
 + 293222 Improved StatisticsHandler for async
 + 293506 Unable to use jconsole with Jetty when running with security manager
 + 293557 Add "jad" mime mapping
 + 294154 Patched jetty-osgi
 + 294224 HttpClient timeout setting has no effect when connecting to host
 + 294345 Support for HTTP/301 + HTTP/302 response codes
 + 294563 Initial websocket implementation
 + JETTY-937 More JVM bug work arounds. Insert pause if all else fails
 + JETTY-983 Send content-length with multipart ranges
 + JETTY-1114 unsynchronised WebAppClassloader.getResource(String)
 + JETTY-1121 Merge Multipart query parameters
 + JETTY-1122 Handle multi-byte utf that causes buffer overflow
 + JETTY-1125 TransparentProxy incorrectly configured for test webapp
 + JETTY-1129 Filter control characters out of StdErrLog
 + JETTY-1135 Handle connection closed before accepted during JVM bug work around
 + JETTY-1144 fixed multi-byte character overflow
 + JETTY-1148 Reset partially read request reader.
 + COMETD-34 Support Baeyux MBean
 + Fixed XSS issue in CookieDump demo servlet.
 + Improved start.jar usage text for properties
 + Promoted Jetty Centralized Logging from Sandbox
 + Promoted Jetty WebApp Verifier from Sandbox
 + Refactored continuation test harnessess
 + Fixed client abort asocciation
 + CQ-3581 jetty OSGi contribution
 + Moved centralized logging and verifier back to sandbox
 + 294345 Support for HTTP/301 + HTTP/302 response codes
 + CVE-2009-3555 Prevent SSL renegotiate for SSL vulnerability
 + 295421 Cannot reset() a newly created HttpExchange: IllegalStateException 0 => 0
 + 295562 CrossOriginFilter does not work with default values in Chrome and Safari

jetty-7.0.0.v20091005 5 October 2009
291340 Race condition in onException() notifications

jetty-6.1.21 22 September 2009
 + JETTY-719 Document state machine of jetty http client
 + JETTY-933 State == HEADER in client
 + JETTY-936 Improved servlet matching and optimized
 + JETTY-1038 ChannelId.isParentOf returns the wrong result
 + JETTY-1061 Catch exceptions from cometd listeners
 + JETTY-1072 maven plugin handles context path not as documented
 + JETTY-1080 modified previous fix for windows
 + JETTY-1084 HEAD command not setting content-type in response under certain circumstances
 + JETTY-1090 resolve inifinte loop condition for webdav listener
 + JETTY-1092 MultiPartFilter can be pushed into infinite loop
 + JETTY-1093 Request.toString throws exception when size exceeds 4k
 + JETTY-1098 Default form encoding is UTF8
 + JETTY-1099 Improve cookie handling in BayeuxClient
 + JETTY-1100 extend setuid feature to allow setting max open file descriptors
 + JETTY-1102 Wrong usage of deliver() in private chat messages
 + JETTY-1108 SSL EOF detection
 + JETTY-1109 Improper handling of cookies in Terracotta tests
 + JETTY-1112 Response fails if header exceeds buffer size
 + JETTY-1113 IllegalStateException when adding servlet filters programmatically
 + JETTY-1114 Unsynchronize webapp classloader getResource
 + 282543 HttpClient SSL buffer size fix
 + 288055 fix jetty-client for failed listener state machine
 + 288153 reset exchange when resending
 + 288182 PUT request fails during retry
 + Fix DefaultServletTest for windows
 + Update Jetty implementation of com.sun.net.httpserver.*
 + Include tmp directory sweeper in build
 + Streamline jetty-jboss build, update sar to QueuedThreadPool

jetty-7.0.0.RC6 September 21 2009
 + Fixed XSS issue in CookieDump demo servlet.
 + 289958 StatisticsServlet incorrectly adds StatisticsHandler
 + 289960 start.jar assumes command line args are configs
 + 290081 Eager consume LF after CR
 + 290761 HttpExchange isDone handles intercepted events.
 + JETTY-719 Document state machine of jetty http client
 + JETTY-780 CNFE during startup of webapp with spring-context >= 2.5.1
 + JETTY-936 274251 Improved servlet matching and optimized'
 + JETTY-1080 modify previous fix to work on windows
 + JETTY-1084 HEAD command not setting content-type in response under certain circumstances
 + JETTY-1086 Use UncheckedPrintWriter & cleaned up HttpStatus.Code usage
 + JETTY-1090 resolve potential infinite loop with webdav listener
 + JETTY-1092 MultiPartFilter can be pushed into infinite loop
 + JETTY-1093 Request.toString throws exception when size exceeds 4k
 + JETTY-1098 Default form encoding is UTF8
 + JETTY-1101 Updated servlet3 continuation constructor
 + JETTY-1105 Custom error pages aren't working
 + JETTY-1108 SSL EOF detection
 + JETTY-1112 Response fails if header exceeds buffer size
 + JETTY-1113 IllegalStateException when adding servlet filters programmatically
 + 280723 Add non blocking statistics handler
 + 282543 HttpClient SSL buffer size fix
 + 283357 org.eclipse.jetty.server.HttpConnectionTest exceptions
 + 288055 jetty-client fails to resolve failed resolution attempts correctly
 + 288153 jetty-client resend doesn't reset exchange
 + 288466 LocalConnector is not thread safe
 + 288514 AbstractConnector does not handle InterruptedExceptions on shutdown
 + 288772 Failure to connect does not set status to EXCEPTED
 + 289146 formalize reload policy functionality
 + 289156 jetty-client: no longer throw runtime exception for bad authn details
 + 288182 PUT request fails during retry
 + 289221 HttpExchange does not timeout when using blocking connector
 + 289285 org.eclipse.jetty.continuation 7.0.0.RC5 imports the org.mortbay.util.ajax package
 + 289686 HttpExchange.setStatus() has too coarse synchronization
 + Tweak DefaultServletTest under windows
 + Copy VERSION.txt to distro
 + Remove printlns from jetty-plus

jetty-6.1.20 27 August 2009
 + JETTY-838 Don't log and throw
 + JETTY-874 Better error on full header.
 + JETTY-960 Support ldaps
 + JETTY-1046 maven-jetty-jspc-plugin keepSources takes affect only in packageRoot
 + JETTY-1057 XSS error page
 + JETTY-1065 Add RedirectRegexRule to provide match/replace/group redirect support
 + JETTY-1066 Send 400 error for request URI parse exceptions
 + JETTY-1068 Avoid busy flush of async SSL
 + JETTY-1069 Adjust Bayeux Java client backoff algorithm
 + JETTY-1070 Java Bayeux Client not sending /meta/disconnect on stop
 + JETTY-1074 JMX thread manipulation
 + JETTY-1077 HashSSORealm shares Principals between UserRealms
 + JETTY-1078 Automatic JSON Pojo Conversion
 + JETTY-1079 ResourceCollection.toString() can throw IllegalStateException
 + JETTY-1080 Ignore files that would be extracted outside the destination directory when unpacking WARs
 + JETTY-1081 Handle null content type in GzipFilter
 + JETTY-1084 Disable GzipFilter for HEAD requests
 + JETTY-1085 Allow url sessionID if cookie invalid
 + JETTY-1086 Added UncheckedPrintWriter to avoid ignored EOFs
 + JETTY-1087 Chunked SSL non blocking input
 + JETTY-1098 Upgrade jsp to SJSAS-9_1_1-B60F-07_Jan_2009
 + 283513 Check endp.isOpen when blocking read
 + 283818 fixed merge of forward parameters
 + 285006 Fixed NPE in AbstractConnector during shutdown
 + 286535 ContentExchange status code
 + 286911 Clean out cache when recycling HTTP fields
 + COMETD-7 max latency config for lazy messages
 + Added getSubscriptions to cometd client
 + Made unSubscribeAll public on cometd client
 + Removed clearing of queue in unSubscribeAll for cometd client
 + Update test-jndi and test-annotation examples for atomikos 3.5.5
 + Clarified cometd interval timeout and allow per client intervals
 + Update Main.main method to call setWar
 + Added DebugHandler

jetty-7.0.0.RC5 27 August 2009
 + 286911 Clean out cache when recycling HTTP fields
 + JETTY-838 Don't log and throw
 + JETTY-874 Better header full warnings
 + JETTY-960 Support for ldaps
 + JETTY-1081 Handle null content type in GzipFilter
 + JETTY-1084 Disable GzipFilter for HEAD requests
 + JETTY-1085 Allow url sessionID if cookie invalid
 + JETTY-1086 Added UncheckedPrintWriter to avoid ignored EOFs
 + JETTY-1087 Chunked SSL non blocking input
 + 287496 Use start.ini always and added --exec
 + 287632 FilterContinuations for blocking jetty6

jetty-6.1.19 1 July 2009
 + JETTY-799 shell script for jetty on cygwin
 + JETTY-863 Non blocking stats handler
 + JETTY-937 Further Improvements for sun JVM selector bugs
 + JETTY-970 BayeuxLoadGenerator latency handling
 + JETTY-1011 Grizzly uses queued thread pool
 + JETTY-1028 jetty:run plugin should check for the web.xml from the overlays if not found in src/main/webapp/WEB-INF/
 + JETTY-1029 Handle quoted cookie paths
 + JETTY-1031 Handle large pipeline
 + JETTY-1033 jetty-plus compiled with jdk1.5
 + JETTY-1034 Cookie parsing
 + JETTY-1037 reimplemented channel doRemove
 + JETTY-1040 jetty.client.HttpConnection does not handle non IOExceptions
 + JETTY-1042 Avoid cookie reuse on shared connection
 + JETTY-1044 add commons-daemon support as contrib/start-daemon module
 + JETTY-1045 Handle the case where request.PathInfo() should be "/*"
 + JETTY-1046 maven-jetty-jspc-plugin keepSources takes affect only in packageRoot
 + JETTY-1047 Cometd client can grow cookie headers
 + JETTY-1048 Default servlet can handle partially filtered large static content
 + JETTY-1049 Improved transparent proxy usability
 + JETTY-1054 Avoid double deploys
 + JETTY-1055 Cookie quoting
 + JETTY-1057 Error page stack trace XSS
 + JETTY-1058 Handle trailing / with aliases on
 + JETTY-1062 Don't filter cometd message without data

jetty-7.0.0.RC4 18 August 2009
 + 286185 Implement ability for JSON implementation to automatically register convertors
 + Added discoverable start options
 + 286535 ContentExchange status code
 + 285891 SessionAuthentication is serializable
 + JETTY-1079 ResourceCollection.toString
 + 279820 Fixed HotSwapHandler
 + JETTY-1080 Ignore files that would be extracted outside the destination directory when unpacking WARs
 + JETTY-1057 XSS error page

jetty-7.0.0.RC3 7 August 2009
 + 277403 remove system properties
 + JETTY-1074 JMX thread manipulation
 + Improved deferred authentication handling
 + 285697 extract parameters if dispatch has query
 + 282447 concurrent destinations in HttpClient
 + 283172 fix Windows build, broken on directory creation with the DefaultServlet
 + 283375 additional error-checking on SSL connector passwords to prevent NPE
 + 283513 Check endp.isOpen when blocking read

jetty-7.0.0.RC2 29 June 2009
 + 283844 Webapp / TLD errors are not clear
 + 283375 improved extensibility of SSL connectors
 + 283818 fixed merge of forward parameters
 + backport jetty-8 annotation parsing to jetty-7
 + Disassociate method on IdentityService
 + 284510 Enhance jetty-start for diagnosis and unit testing
 + 284475 update jetty.sh for new OPTIONS syntax
 + Added DebugHandler
 + Added JavaUtilLog for Jetty logging to java.util.logging framework
 + 284981 Implement a cross-origin filter
 + Improved handling of overlays and resourceCollections
 + 285006 fix AbstractConnector NPE during shutdown.

jetty-7.0.0.RC1 15 June 2009
 + JETTY-1066 283357 400 response for bad URIs
 + JETTY-1068 Avoid busy flush of async SSL
 + 283344 Startup on windows is broken

jetty-7.0.0.RC0 8 June 2009
 + JETTY-967 create standalone build for PKCS12Import at codehaus
 + JETTY-1056 update jetty-ant module for Jetty 7 at codehaus trunk
 + JETTY-1058 Handle trailing / with aliases
 + 280843 Buffer pool uses isHeader
 + 271535 Adding integration tests, and enabling RFC2616 tests
 + 281287 Handle date headers before 1 Jan 1970
 + 282807 Better handling of 100 continues if response committed.
 + 282807 283049 282543 Improved handling of timeouts and complete. More debug

jetty-7.0.0.M4 1 June 2009
 + 281059 NPE in QTP with debug on
 + JETTY-799 shell script for jetty on cygwin
 + JETTY-1031 Handle large pipeline
 + JETTY-1034 Cookie parsing
 + JETTY-1042 Prevent cookie leak between shared connection
 + JETTY-1048 Fix for large partially filtered static content
 + JETTY-1049 Improved transparent proxy usability
 + JETTY-1054 Avoid double deploys
 + JETTY-1055 Cookie quoting
 + JETTY-1057 Error page stack trace XSS

jetty-7.0.0.M3 20 June 2009
 + fixed race with expired async listeners
 + refactored configuration mechanism
 + added WebAppContext.setConfigurationDiscovered for servlet 3.0 features
 + 274251 Allow dispatch to welcome files that are servlets (configurable)
 + 277403 Cleanup system property usage.
 + 277798 Denial of Service Filter
 + Portable continuations for jetty6 and servlet3
 + Refactored continuations to only support response wrapping
 + Added ContinuationThrowable
 + 276545 Quoted cookie paths
 + 279725 Support 100 and 102 expectations
 + Refactored AbstractBuffers to HttpBuffers for performance
 + Numerous cleanups from static code analysis
 + 280707 client.HttpConnection does not catch and handle non-IOExceptions
 + 281470 Handle the case where request.PathInfo() should be "/*"

jetty-7.0.0.M2 18 May 2009
 + JETTY-937 Work around Sun JVM bugs
 + JETTY-941 Linux chkconfig hint
 + JETTY-959 CGI servlet doesn't kill the CGI in case the client disconnects
 + JETTY-980 Fixed ResourceHandler ? handling, and bad URI creation in listings
 + JETTY-996 Make start-stop-daemon optional
 + 273767 Update to use geronimo annotations spec 1.1.1
 + JETTY-1003 java.lang.IllegalArgumentException: timeout can't be negative
 + JETTY-1004 CERT VU#402580 Canonical path handling includes ? in path segment
 + JETTY-1013 MySql Error with JDBCUserRealm
 + JETTY-1014 Enable start-stop-daemon by default on jetty.sh (START_STOP_DAEMON=1)
 + JETTY-1015 Reduce BayeuxClient and HttpClient lock contention
 + JETTY-1020 ZipException in org.mortbay.jetty.webapp.TagLibConfiguration prevents all contexts from being loaded
 + 275396 Added ScopedHandler to set servlet scope before security handler
 + 275396 Added Authentication.Wrapped to allow JSAPI wrapping

jetty-6.1.18 16 May 2009
 + JETTY-937 Improved work around sun JVM selector bugs
 + JETTY-1004 CERT VU#402580 Canonical path handling includes ? in path segment
 + JETTY-1008 ContinuationBayeux destroy is called
 + JETTY-1013 MySql Error with JDBCUserRealm
 + JETTY-1014 Enable start-stop-daemon by default on jetty.sh (START_STOP_DAEMON=1)
 + JETTY-1015 Reduce BayeuxClient and HttpClient lock contention
 + JETTY-1017 HttpDestination has too coarse locking
 + JETTY-1018 Denial of Service Filter
 + JETTY-1020 ZipException in org.mortbay.jetty.webapp.TagLibConfiguration prevents all contexts from being loaded
 + JETTY-1022 Removed several 1.5isms

Jetty-5.1.15 - 18 May 2009
 + JETTY-418 synchronized load class
 + JETTY-1004 CERT VU402580 Canonical path handling includes ? in path segment
 + Fixes for CERT438616-CERT237888-CERT21284

jetty-6.1.17 30 April 2009
 + JETTY-936 Make optional dispatching to welcome files as servlets
 + JETTY-937 Work around sun JVM selector bugs
 + JETTY-941 Linux chkconfig hint
 + JETTY-957 Reduce hardcoded versions
 + JETTY-980 Security / Directory Listing XSS present
 + JETTY-982 Make test-jaas-webapp run with jetty:run
 + JETTY-983 Default Servlet sets accept-ranges for cached/gzipped content
 + JETTY-988 X-Forwarded-Host has precedence over X-Forwarded-Server
 + JETTY-989 GzipFilter handles addHeader
 + JETTY-990 Async HttpClient connect
 + JETTY-992 URIUtil.encodePath encodes markup characters
 + JETTY-996 Make start-stop-daemon optional
 + JETTY-997 Remove jpackage-utils dependency on rpm install
 + JETTY-980 Fixed ResourceHandler ? handling, and bad URI creation in listings
 + JETTY-985 Allow listeners to implement both interfaces
 + JETTY-1000 Avoided needless 1.5 dependency
 + JETTY-1002 cometd-api to 1.0.beta8
 + JETTY-1003 java.lang.IllegalArgumentException: timeout can't be negative
 + JETTY-1004 CERT VU#402580 Canonical path handling includes ? in path segment
 + JETTY-1006 Resume meta connect on all XD messages

jetty-7.0.0.M1 22 April 2009
 + 271258 FORM Authentication dispatch handling avoids caching
 + Initial support for LoginService.logout
 + Removed HTTPConnection specifics from connection dispatching
 + JETTY-695 Handler dump
 + Reworked authentication for deferred authentication
 + Reworked JMX for new layout
 + JETTY-983 DefaultServlet generates accept-ranges for cached/gzip content
 + 273011 JETTY-980 JETTY-992 Security / Directory Listing XSS present
 + 271536 Add support to IO for quietly closing Readers / Writers
 + 273101 Fix DefaultServletTest XSS test case
 + 273153 Test for Nested references in DispatchServlet

jetty-6.1.16 1 April 2009
 + JETTY-702 Create "jetty-tasks.xml" for the Ant plugin
 + JETTY-899 Standardize location for configuration files which go into etc
 + JETTY-936 Allow dispatch to welcome files that are servlets
 + JETTY-944 Lazy messages don't prevent long polls waiting
 + JETTY-946 Redeploys with maven jetty plugin of webapps with overlays don't work
 + JETTY-947 Exception stops terracotta session scavenger
 + JETTY-948 ConcurrentModificationException in TerracottaSessionManager scavenger
 + JETTY-949 Move cometd source to cometd.org project
 + JETTY-953 SSL keystore file input stream is not being closed directly
 + JETTY-956 SslSelectChannelConnector - password should be the default value of keyPassword if not specified
 + JETTY-959 CGI servlet doesn't kill the CGI in case the client disconnects
 + JETTY-964 Typo in Jetty 6.1.15 Manifest - Bundle-RequiredExcutionEnvironment
 + JETTY-972 Move cometd code back from cometd.org project (temporarily)
 + JETTY-973 Deliver same message to a collection of cometd Clients

jetty-7.0.0.M0 27 March 2009
 + JETTY-496 Support inetd/xinetd through use of System.inheritedChannel()
 + JETTY-540 Merged 3.0 Public Review changes
 + JETTY-567 Delay in initial TLS Handshake With FireFox 3 beta5 and SslSelectChannelConnector
 + JETTY-600 Automated tests of WADI integration + upgrade to WADI 2.0
 + JETTY-691 System.getProperty() calls ... wrap them in doPrivileged
 + JETTY-713 Expose additional AbstractConnector methods via MBean
 + JETTY-731 Completed DeliverListener for cometd
 + JETTY-748 RandomAccessFileBuffer for hadoop optimization
 + JETTY-748 Reduced retries on async writes
 + JETTY-749 Improved ArrayQueue
 + JETTY-765 ensure stop mojo works for all execution phases
 + JETTY-774 Improved caching of mime types with charsets
 + JETTY-775 AbstractSessionTest remove timing related test
 + JETTY-778 handle granular windows timer in lifecycle test
 + JETTY-779 Fixed line feed in request log
 + JETTY-781 Add "mvn jetty:deploy-war" for deploying a pre-assembled war
 + JETTY-782 Implement interval advice for BayeuxClient
 + JETTY-783 Update jetty self-signed certificate
 + JETTY-784 TerracottaSessionManager leaks sessions scavenged in other nodes
 + JETTY-786 Allow DataSourceUserRealm to create tables
 + JETTY-787 Handle MSIE7 mixed encoding
 + JETTY-788 Fix jotm for scoped jndi naming
 + JETTY-790 WaitingContinuations can change mutex if not pending
 + JETTY-792 TerracottaSessionManager does not unlock new session with requested id
 + JETTY-793 Fixed DataCache millisecond rounding
 + JETTY-794 WADI integration tests fail intermittently.
 + JETTY-795 NullPointerException in SocketConnector.java
 + JETTY-801 Bring back 2 arg EnvEntry constructor
 + JETTY-802 Modify the default error pages to make association with Jetty clearer
 + JETTY-804 HttpClient timeout does not always work
 + JETTY-805 Fix jetty-jaas.xml for new UserRealm package
 + JETTY-806 Timeout related Deadlocks in HTTP Client
 + JETTY-807 HttpTester to handle charsets
 + JETTY-808 cometd client demo run.sh
 + JETTY-809 Need a way to customize WEB-INF/lib file extensions that are added to the classpath
 + JETTY-811 Allow configuration of system properties for the maven plugin using a file
 + JETTY-813 Simplify NCSARequestLog.java
 + JETTY-814 Add org.eclipse.jetty.client.Address.toString()
 + JETTY-816 Implement reconnect on java bayeux client
 + JETTY-817 Aborted SSL connections may cause jetty to hang with full cpu
 + JETTY-818 Support javax.servlet.request.ssl_session_id
 + JETTY-821 Allow lazy loading of persistent sessions
 + JETTY-822 Commit when autocommit=true causes error with mysql
 + JETTY-823 Extend start.config profiles
 + JETTY-824 Access to inbound byte statistics
 + JETTY-825 URL decoding of spaces (+) fails for encoding not utf8
 + JETTY-830 Add ability to reserve connections on http client
 + JETTY-831 Add ability to stop java bayeux client
 + JETTY-832 More UrlDecoded handling in relation to JETTY-825
 + JETTY-834 Configure DTD does not allow <Map> children
 + JETTY-837 Response headers set via filter are ignored for static resources
 + JETTY-840 add default mime types to *.htc and *.pps
 + JETTY-841 Duplicate messages when sending private message to yourself with cometd chat demo
 + JETTY-842 NPE in jetty client when no path component
 + JETTY-843 META-INF/MANIFEST.MF is not present in unpacked webapp
 + JETTY-844 Replace reflection with direct invocation in Slf4jLog
 + JETTY-848 Temporary folder not fully cleanup after stop (via Sweeper)
 + JETTY-854 JNDI scope does not work with applications in a .war
 + JETTY-859 MultiPartFilter ignores the query string parameters
 + JETTY-861 switched buffer pools to ThreadLocal implementation
 + JETTY-862 EncodedHttpURI ignores given encoding in constructor
 + JETTY-866 jetty-client test case fix
 + JETTY-869 NCSARequestLog locale config
 + JETTY-870 NullPointerException in Response when performing redirect to wrong relative URL
 + JETTY-871 jetty-client expires() NPE race condition fixed
 + JETTY-876 Added new BlockingArrayQueue and new QueuedThreadPool
 + JETTY-894 Add android .apk to mime types
 + JETTY-897 Remove swing dependency in GzipFilter
 + JETTY-898 Allow jetty debs to start with custom java args provided by users
 + JETTY-899 Standardize location and build process for configuration files which go into etc
 + JETTY-890 merge jaspi branch to trunk
 + JETTY-909 Update useragents cache
 + JETTY-917 Change for JETTY-811 breaks systemProperties config parameter in maven-jetty-plugin
 + JETTY-922 Fixed NPE on getRemoteHost when socket closed
 + JETTY-923 Client supports attributes
 + JETTY-926 default location for generatedClasses of jspc plugin is incorrect
 + JETTY-939 NPE in AbstractConfiguration.callPreDestroyCallbacks
 + JETTY-938 Deadlock in the TerracottaSessionManager
 + JETTY-946 Redeploys with maven jetty plugin of webapps with overlays don't work
 + JETTY-950 Fix double-printing of request URI in request log
 + JETTY-953 SSL keystore file input stream is not being closed directly
 + JETTY-956 SslSelectChannelConnector - password should be the default value of keyPassword if not specified
 + moved to org.eclipse packages
 + simplified HandlerContainer API

jetty-6.1.15 4 March 2009
 + JETTY-931 Fix issue with jetty-rewrite.xml
 + JETTY-934 fixed stop/start of Bayeux Client
 + JETTY-938 Deadlock in the TerracottaSessionManager
 + JETTY-939 NPE in AbstractConfiguration.callPreDestroyCallbacks
 + JETTY-923 BayeuxClient uses message pools to reduce memory footprint
 + JETTY-924 Improved BayeuxClient disconnect handling
 + JETTY-925 Lazy bayeux messages
 + JETTY-926 default location for generatedClasses of jspc plugin is incorrect

jetty-6.1.15 2 March 2009
 + JETTY-923 BayeuxClient uses message pools to reduce memory footprint
 + JETTY-924 Improved BayeuxClient disconnect handling
 + JETTY-925 Lazy bayeux messages
 + JETTY-926 default location for generatedClasses of jspc plugin is incorrect

jetty-6.1.15.rc4 19 February 2009
 + JETTY-496 Support inetd/xinetd through use of System.inheritedChannel()
 + JETTY-713 Expose additional AbstractConnector methods via MBean
 + JETTY-749 Improved ack extension
 + JETTY-811 Allow configuration of system properties for the maven plugin using a file
 + JETTY-840 add default mime types to *.htc and *.pps
 + JETTY-848 Temporary folder not fully cleanup after stop (via Sweeper)
 + JETTY-872 Handshake handler calls wrong extension callback
 + JETTY-879 Support extra properties in jQuery comet implementation
 + JETTY-802 Modify the default error pages to make association with Jetty clearer
 + JETTY-869 NCSARequestLog locale config
 + JETTY-870 NullPointerException in Response when performing redirect to wrong relative URL
 + JETTY-878 Removed printStackTrace from WaitingContinuation
 + JETTY-882 ChannelBayeuxListener called too many times
 + JETTY-884 Use hashcode for threadpool ID
 + JETTY-815 Add comet support to jQuery javascript library
 + JETTY-887 Split configuration and handshaking in jquery comet
 + JETTY-888 Fix abort in case of multiple outstanding connections
 + JETTY-894 Add android .apk to mime types
 + JETTY-898 Allow jetty debs to start with custom java args provided by users
 + JETTY-909 Update useragents cache


jetty-6.1.15.rc3 28 January 2009
 + JETTY-691 System.getProperty() calls ... wrap them in doPrivileged
 + JETTY-844 Replace reflection with direct invocation in Slf4jLog
 + JETTY-861 switched buffer pools to ThreadLocal implementation
 + JETTY-866 jetty-client test case fix

jetty-6.1.15.rc2 23 January 2009
 + adjustment to jetty-client assembly packaging
 + JETTY-567 Delay in initial TLS Handshake With FireFox 3 beta5 and SslSelectChannelConnector

jetty-6.1.15.pre0 20 January 2009
 + JETTY-600 Automated tests of WADI integration + upgrade to WADI 2.0
 + JETTY-749 Reliable message delivery
 + JETTY-794 WADI integration tests fail intermittently.
 + JETTY-781 Add "mvn jetty:deploy-war" for deploying a pre-assembled war
 + JETTY-795 NullPointerException in SocketConnector.java
 + JETTY-798 Jboss session manager incompatible with LifeCycle.Listener
 + JETTY-801 Bring back 2 arg EnvEntry constructor
 + JETTY-802 Modify the default error pages to make association with Jetty very clear
 + JETTY-804 HttpClient timeout does not always work
 + JETTY-806 Timeout related Deadlocks in HTTP Client
 + JETTY-807 HttpTester to handle charsets
 + JETTY-808 cometd client demo run.sh
 + JETTY-809 Need a way to customize WEB-INF/lib file extensions that are added to the classpath
 + JETTY-814 Add org.eclipse.jetty.client.Address.toString()
 + JETTY-816 Implement reconnect on java bayeux client
 + JETTY-817 Aborted SSL connections may cause jetty to hang with full cpu
 + JETTY-819 Jetty Plus no more jre 1.4
 + JETTY-821 Allow lazy loading of persistent sessions
 + JETTY-824 Access to inbound byte statistics
 + JETTY-825 URL decoding of spaces (+) fails for encoding not utf8
 + JETTY-827 Externalize servlet api
 + JETTY-830 Add ability to reserve connections on http client
 + JETTY-831 Add ability to stop java bayeux client
 + JETTY-832 More UrlDecoded handling in relation to JETTY-825
 + JETTY-833 Update debian and rpm packages for new jsp-2.1-glassfish jars and servlet-api jar
 + JETTY-834 Configure DTD does not allow <Map> children
 + JETTY-837 Response headers set via filter are ignored for static resources
 + JETTY-841 Duplicate messages when sending private message to yourself with cometd chat demo
 + JETTY-842 NPE in jetty client when no path component
 + JETTY-843 META-INF/MANIFEST.MF is not present in unpacked webapp
 + JETTY-852 Ensure handshake and connect retried on failure for jquery-cometd
 + JETTY-854 JNDI scope does not work with applications in a .war
 + JETTY-855 jetty-client uber assembly support
 + JETTY-858 ContentExchange provides bytes
 + JETTY-859 MultiPartFilter ignores the query string parameters
 + JETTY-862 EncodedHttpURI ignores given encoding in constructor

jetty-6.1.14 14 November 2008
 + JETTY-630 jetty6-plus rpm is missing the jetty6-plus jar
 + JETTY-748 Reduced flushing of large content
 + JETTY-765 ensure stop mojo works for all execution phases
 + JETTY-777 include util5 on the jetty debs
 + JETTY-778 handle granular windows timer in lifecycle test
 + JETTY-779 Fixed line feed in request log
 + JETTY-782 Implement interval advice for BayeuxClient
 + JETTY-783 Update jetty self-signed certificate
 + JETTY-784 TerracottaSessionManager leaks sessions scavenged in other nodes
 + JETTY-787 Handle MSIE7 mixed encoding
 + JETTY-788 Fix jotm for new scoped jndi
 + JETTY-790 WaitingContinuations can change mutex if not pending
 + JETTY-791 Ensure jdk1.4 compatibility for jetty-6
 + JETTY-792 TerracottaSessionManager does not unlock new session with requested id
 + JETTY-793 Fixed DataCache millisecond rounding

jetty-6.1.12 4 November 2008
 + JETTY-731 Completed DeliverListener for cometd
 + JETTY-772 Increased default threadpool size to 250
 + JETTY-774 Cached text/json content type
 + JETTY-775 fix port of openspaces to jetty-6

jetty-7.0.0.pre5 30 Oct 2008
 + JETTY-766 Fix npe
 + JETTY-767 Fixed SSL Client no progress handshake bug
 + JETTY-768 Remove EnvEntry overloaded constructors
 + JETTY-769 jquery example error
 + JETTY-771 Ensure NamingEntryUtil is jdk1.4 compliant
 + JETTY-772 Increased default threadpool size to 250

jetty-6.1.12.rc5 30 October 2008
 + JETTY-703 maxStopTimeMs added to QueuedThreadPool
 + JETTY-762 improved QueuedThreadPool idle death handling
 + JETTY-763 Fixed AJP13 constructor
 + JETTY-766 Ensure SystemProperties set early on jetty-maven-plugin
 + JETTY-767 Fixed SSL Client no progress handshake bug
 + JETTY-768 Remove EnvEntry overloaded constructors
 + JETTY-771 Ensure NamingEntryUtil jdk1.4 compliant

jetty-7.0.0.pre4 28 Oct 2008
 + JETTY-241 Support for web application overlays in rapid application development (jetty:run)
 + JETTY-319 improved passing of exception when webapp unavailable
 + JETTY-331 SecureRandom hangs on systems with low entropy (connectors slow to start)
 + JETTY-591 No server classes for jetty-web.xml
 + JETTY-604 AbstractSession.setSessionURL
 + JETTY-670 $JETTY_HOME/bin/jetty.sh not worked in Solaris, because of /usr/bin/which has no error-code
 + JETTY-676 ResourceHandler doesn't support HTTP HEAD requests
 + JETTY-677 GWT serialization issue
 + JETTY-680 Can't configure the ResourceCollection with maven
 + JETTY-681 JETTY-692 MultiPartFilter is slow for file uploads
 + JETTY-682 Added listeners and queue methods to cometd
 + JETTY-686 LifeCycle.Listener
 + JETTY-687 Issue with servlet-mapping in dynamic servlet invoker
 + JETTY-688 Cookie causes NumberFormatException
 + JETTY-689 processing of non-servlet related annotations
 + JETTY-690 Updated XBean dependencies to XBean version 3.4.3 and Spring 2.0.5.
 + JETTY-696 jetty.sh restart not working
 + JETTY-698 org.eclipse.resource.JarResource.extract does not close JarInputStream jin
 + JETTY-699 Optimized cometd sending of 1 message to many many clients
 + JETTY-700 unit test for unread request data
 + JETTY-703 maxStopTimeMs added to QueuedThreadPool
 + JETTY-708 allow 3 scopes for jndi resources: jvm, server or webapp
 + JETTY-709 Jetty plugin's WebAppConfig configured properties gets overridden by AbstractJettyRunMojo even when already set
 + JETTY-710 Worked around poor implementation of File.toURL()
 + JETTY-711 DataSourceUserRealm implementation
 + JETTY-712 HttpClient does not handle request complete after response complete
 + JETTY-715 AJP Key size as Integer
 + JETTY-716 Fixed NPE on empty cometd message
 + JETTY-718 during ssl unwrap, return true if some bytes were read, even if underflow
 + JETTY-720 fix HttpExchange.waitForStatus
 + JETTY-721 Support wildcard in VirtualHosts configuration
 + JETTY-723 jetty.sh does not check if TMP already is set
 + JETTY-724 better handle EBCDIC default JVM encoding
 + JETTY-728 Improve Terracotta integration and performances
 + JETTY-730 Set SAX parse features to defaults
 + JETTY-731 DeliverListener for cometd
 + JETTY-732 Case Sensitive Basic Authentication Response Header Implementations
 + JETTY-733 Expose ssl connectors with xbean
 + JETTY-735 Wrong default jndi name on DataSourceUserRealm
 + JETTY-736 Client Specific cometd advice
 + JETTY-737 refactored jetty.jar into jetty, xml, security, ssl, webapp and deploy jars
 + JETTY-738 If jetty.sh finds a pid file is does not check to see if a process with that pid is still running
 + JETTY-739 Race in QueuedThreadPool
 + JETTY-741 HttpClient connects slowly due to reverse address lookup by InetAddress.getHostName()
 + JETTY-742 Private messages in cometd chat demo
 + JETTY-747 Handle HttpClient exceptions better
 + JETTY-755 Optimized HttpParser and buffers for few busy connections
 + JETTY-757 Unhide JAAS classes
 + JETTY-758 Update JSP to glassfish tag SJSAS-9_1_1-B51-18_Sept_2008
 + JETTY-759 Fixed JSON small negative real numbers
 + JETTY-760 Handle wildcard VirtualHost and normalize hostname in ContextHandlerCollection
 + JETTY-762 improved QueuedThreadPool idle death handling
 + JETTY-763 Fixed AJP13 constructor
 + JETTY-766 Ensure SystemProperties set early on jetty-maven-plugin

jetty-6.1.12.rc4 21 October 2008
 + JETTY-319 improved passing of exception when webapp unavailable
 + JETTY-729 Backport Terracotta integration to Jetty6.1 branch
 + JETTY-744 Backport of JETTY-741: HttpClient connects slowly due to reverse address lookup by InetAddress.getHostName()
 + JETTY-747 Handle exceptions better in HttpClient
 + JETTY-755 Optimized HttpParser and buffers for few busy connections
 + JETTY-758 Update JSP 2.1 to glassfish tag SJSAS-9_1_1-B51-18_Sept_2008
 + JETTY-759 Fixed JSON small negative real numbers
 + JETTY-760 Handle wildcard VirtualHost and normalize hostname in ContextHandlerCollection

jetty-6.1.12.rc3 10 October 2008
 + JETTY-241 Support for web application overlays in rapid application development (jetty:run)
 + JETTY-686 LifeCycle.Listener
 + JETTY-715 AJP key size
 + JETTY-716 NPE for empty cometd message
 + JETTY-718 during ssl unwrap, return true if some bytes were read, even if underflow
 + JETTY-720 fix HttpExchange.waitForStatus
 + JETTY-721 Support wildcard in VirtualHosts configuration
 + JETTY-722 jndi related threadlocal not cleared after deploying webapp
 + JETTY-723 jetty.sh does not check if TMP already is set
 + JETTY-725 port JETTY-708 (jndi scoping) to jetty-6
 + JETTY-730 set SAX parser features to defaults
 + JETTY-731 DeliverListener for cometd
 + JETTY-732 Case Sensitive Basic Authentication Response Header Implementations
 + JETTY-736 Client Specific cometd advice
 + JETTY-738 If jetty.sh finds a pid file is does not check to see if a process with that pid is still running
 + JETTY-739 Race in QueuedThreadPool
 + JETTY-742 Private messages in cometd chat demo

jetty-6.1.12rc2 12 September 2008
 + JETTY-282 Support manually-triggered reloading
 + JETTY-331 SecureRandom hangs on systems with low entropy (connectors slow to startup)
 + JETTY-591 No server classes for jetty-web.xml
 + JETTY-670 $JETTY_HOME/bin/jetty.sh not worked in Solaris, because of /usr/bin/which has no error-code
 + JETTY-671 Configure DTD does not allow <Property> children
 + JETTY-672 Utf8StringBuffer doesn't properly handle null characters (char with byte value 0)
 + JETTY-676 ResourceHandler doesn't support HTTP HEAD requests
 + JETTY-677 GWT serialization issue
 + JETTY-680 Can't configure the ResourceCollection with maven
 + JETTY-681 JETTY-692 MultiPartFilter is slow for file uploads
 + JETTY-682 Added listeners and queue methods to cometd
 + JETTY-683 ResourceCollection works for jsp files but does not work for static resources under DefaultServlet
 + JETTY-687 Issue with servlet-mapping in dynamic servlet invoker
 + JETTY-688 Cookie causes NumberFormatException
 + JETTY-696 ./jetty.sh restart not working
 + JETTY-698 org.eclipse.resource.JarResource.extract does not close JarInputStream jin
 + JETTY-699 Optimize cometd sending of 1 message to many many clients
 + JETTY-709 Jetty plugin's WebAppConfig configured properties gets overridden by AbstractJettyRunMojo even when already set
 + JETTY-710 Worked around poor implementation of File.toURL()
 + JETTY-712 HttpClient does not handle request complete after response complete


jetty-7.0.0pre3 - 6 August 2008
 + Upgrade jsp 2.1 to SJSAS-9_1_02-B04-11_Apr_2008
 + JETTY-30  Externalize servlet-api to own project
 + JETTY-182 Support setting explicit system classpath for jasper Jsr199JavaCompiler
 + JETTY-319 Get unavailable exception and added startWithUnavailable option
 + JETTY-381 JETTY-622 Multiple Web Application Source Directory
 + JETTY-442 Accessors for mimeType on ResourceHandler
 + JETTY-502 forward of an include should hide include attributes
 + JETTY-562 RewriteHandler support for virtual hosts
 + JETTY-563 JETTY-482 OpenRemoteServiceServlet for GWT1.5M2+
 + JETTY-564 Consider optionally importing org.apache.jasper.servlet
 + JETTY-571 SelectChannelConnector throws Exception on close on Windows
 + JETTY-608 Suspend/Resume/Complete request listeners
 + JETTY-621 Improved LazyList javadoc
 + JETTY-626 Null protect reading the dtd resource from classloader
 + JETTY-628 Rewrite rule for rewriting scheme
 + JETTY-629 Don't hold timeout lock during expiry call.
 + JETTY-632 OSGi tags for Jetty client
 + JETTY-633 Default form encoding 8859_1 rather than utf-8
 + JETTY-635 Correctly merge request parameters when doing forward
 + JETTY-636 Separate lifeycle of jsp build
 + JETTY-637 empty date headers throw IllegalArgumentException
 + JETTY-641 JDBC Realm purge cache problem
 + JETTY-642 NPE in LdapLoginModule
 + JETTY-644 LdapLoginModule uses proper filters when searching
 + JETTY-645 Do not provide jetty-util to the webapps
 + JETTY-646 Should set Cache-Control header when sending errors to avoid caching
 + JETTY-647 suspended POSTs with binary data do too many resumes
 + JETTY-650 Parse "*" URI for HTTP OPTIONS request
 + JETTY-651 Release resources during destroy
 + JETTY-653 Upgrade jta api specs to more recent version
 + JETTY-654 Allow Cometd Bayeux object to be JMX manageable
 + JETTY-655 Support parsing application/x-www-form-urlencoded parameters via http PUT
 + JETTY-656 HttpClient defaults to async mode
 + JETTY-659 ContentExchange and missing headers in HttpClient
 + JETTY-663 AbstractDatabaseLoginModule handle not found UserInfo and userName
 + JETTY-665 Support merging class directories
 + JETTY-666 scanTargetPatterns override the values already being set by scanTarget
 + JETTY-667 HttpClient handles chunked content
 + JETTY-669 Http methods other than GET and POST should not have error page content
 + JETTY-671 Configure DTD does not allow <Property> children
 + JETTY-672 Utf8StringBuffer doesn't properly handle null characters (char with byte value 0)
 + JETTY-675 ServletContext.getRealPath("") returns null instead of returning the root dir of the webapp

jetty-6.1.12rc1 1 August 2008
 + Upgrade jsp 2.1 to SJSAS-9_1_02-B04-11_Apr_2008
 + JETTY-319 Get unavailable exception and added startWithUnavailable option
 + JETTY-381 JETTY-622 Multiple Web Application Source Directory
 + JETTY-442 Accessors for mimeType on ResourceHandler
 + JETTY-502 forward of an include should hide include attributes
 + JETTY-562 RewriteHandler support for virtual hosts
 + JETTY-563 GWT OpenRemoteServiceServlet GWT1.5M2+
 + JETTY-564 Consider optionally importing org.apache.jasper.servlet
 + JETTY-571 SelectChannelConnector throws Exception on close on Windows
 + JETTY-596 Proxy authorization support in HttpClient
 + JETTY-599 handle buffers consistently handle invalid index for poke
 + JETTY-603 Handle IPv6 in HttpURI
 + JETTY-605 Added optional threadpool to BayeuxService
 + JETTY-606 better writeTo impl for BIO
 + JETTY-607 Add GigaSpaces session clustering
 + JETTY-610 jetty.class.path not being interpreted
 + JETTY-613 website module now generates site-component for jetty-site
 + JETTY-614 scanner allocated hashmap on every scan
 + JETTY-623 ServletContext.getServerInfo() non compliant
 + JETTY-626 Null protect reading the dtd resource from classloader
 + JETTY-628 Rewrite rule for rewriting scheme
 + JETTY-629 Don't hold timeout lock during expiry call.
 + JETTY-632 OSGi tags for Jetty client
 + JETTY-633 Default form encoding 8859_1 rather than utf-8
 + JETTY-635 Correctly merge request parameters when doing forward
 + JETTY-637 empty date headers throw IllegalArgumentException
 + JETTY-641 JDBC Realm purge cache problem
 + JETTY-642 NPE in LdapLoginModule
 + JETTY-644 LdapLoginModule uses proper filters when searching
 + JETTY-646 Should set Cache-Control header when sending errors to avoid caching
 + JETTY-647 suspended POSTs with binary data do too many resumes
 + JETTY-650 Parse "*" URI for HTTP OPTIONS request
 + JETTY-651 Release resources during destroy
 + JETTY-654 Allow Cometd Bayeux object to be JMX manageable
 + JETTY-655 Support parsing application/x-www-form-urlencoded parameters via http PUT
 + JETTY-656 HttpClient defaults to async mode
 + JETTY-657 Backport jetty-7 sslengine
 + JETTY-658 backport latest HttpClient from jetty-7 to jetty-6
 + JETTY-659 ContentExchange and missing headers in HttpClient
 + JETTY-660 Backported QoSFilter
 + JETTY-663 AbstractDatabaseLoginModule handle not found UserInfo and userName
 + JETTY-665 Support merging class directories
 + JETTY-666 scanTargetPatterns override the values already being set by scanTarget
 + JETTY-667 HttpClient handles chunked content
 + JETTY-669 Http methods other than GET and POST should not have error page content

jetty-7.0.0pre2 - 30 June 2008
 + JETTY-336 413 error for header buffer full
 + JETTY-425 race in stopping SelectManager
 + JETTY-568 Avoid freeing DirectBuffers. New locking NIO ResourceCache.
 + JETTY-569 Stats for suspending requests
 + JETTY-576 servlet dtds and xsds not being loaded locally
 + JETTY-572 Unique cometd client ID
 + JETTY-578 OSGI Bundle-RequiredExcutionEnvironment set to J2SE-1.5
 + JETTY-579 OSGI resolved management and servlet.resources import error
 + JETTY-580 Fixed SSL shutdown
 + JETTY-581 ContextPath constructor
 + JETTY-582 final ISO_8859_1
 + JETTY-584 handle null contextPath
 + JETTY-587 persist sessions to database
 + JETTY-588 handle Retry in ServletException
 + JETTY-589 Added Statistics Servlet
 + JETTY-590 Digest auth domain for root context
 + JETTY-592 expired timeout callback without synchronization
 + JETTY-595 SessionHandler only deals with base request session
 + JETTY-596 proxy support in HttpClient
 + JETTY-598 Added more reliable cometd message flush option
 + JETTY-599 handle buffers consistently handle invalid index for poke
 + JETTY-603 Handle IPv6 in HttpURI
 + JETTY-605 Added optional threadpool to BayeuxService
 + JETTY-606 better writeTo impl for BIO
 + JETTY-607 Add GigaSpaces session clustering
 + JETTY-609 jetty-client improvements for http conversations
 + JETTY-610 jetty.class.path not being interpreted
 + JETTY-611 make general purpose jar scanning mechanism
 + JETTY-612 scan for web.xml fragments
 + JETTY-613 various distribution related changes
 + JETTY-614 scanner allocates hashmap on every iteration
 + JETTY-615 Replaced CDDL servlet.jar with Apache-2.0 licensed version
 + JETTY-623 ServletContext.getServerInfo() non compliant

jetty-6.1.11 6 June 2008
 + JETTY-336 413 error for full header buffer
 + JETTY-425 race in stopping SelectManager
 + JETTY-580 Fixed SSL shutdown
 + JETTY-581 ContextPath constructor
 + JETTY-582 final ISO_8859_1
 + JETTY-584 handle null contextPath
 + JETTY-588 handle Retry in ServletException
 + JETTY-590 Digest auth domain for root context
 + JETTY-592 expired timeout callback without synchronization
 + JETTY-595 SessionHandler only deals with base request session
 + JETTY-596 Proxy support in HttpClient
 + JETTY-598 Added more reliable cometd message flush option

jetty-6.1.10 20 May 2008
 + Use QueuedThreadPool as default
 + JETTY-440 allow file name patterns for jsp compilation for jspc plugin
 + JETTY-529 CNFE when deserializing Array from session resolved
 + JETTY-537 JSON handles Locales
 + JETTY-547 Shutdown SocketEndpoint output before close
 + JETTY-550 Reading 0 bytes corrupts ServletInputStream
 + JETTY-551 Upgraded to Wadi 2.0-M10
 + JETTY-556 Encode all URI fragments
 + JETTY-557 Allow ServletContext.setAttribute before start
 + JETTY-558 optional handling of X-Forwarded-For/Host/Server
 + JETTY-566 allow for non-blocking behavior in jetty maven plugin
 + JETTY-572 unique cometd client ID
 + JETTY-579 osgi fixes with management and servlet resources

jetty-7.0.0pre1 - 3 May 2008
 + Allow annotations example to be built regularly, copy to contexts-available
 + Make annotations example consistent with servlet 3.0
 + Refactor JNDI impl to simplify
 + Improved suspend examples
 + address osgi bundling issue relating to build resources
 + JETTY-529 CNFE when deserializing Array from session resolved
 + JETTY-558 optional handling of X-Forwarded-For/Host/Server
 + JETTY-559 ignore unsupported shutdownOutput
 + JETTY-566 allow for non-blocking behavior in jetty maven plugin
 + JETTY-440 allow file name patterns for jsp compilation for jspc plugin

jetty-7.0.0pre0 - 21 April 2008
 + Jetty-6.1.8 Changes
 + Refactor of Continuation towards servlet 3.0 proposal
 + JETTY-282 Support manually-triggered reloading by maven plugin
 + QueuedThreadPool default
 + RetryRequest exception now extends ThreadDeath
 + Added option to dispatch to suspended requests.
 + Delay 100 continues until getInputStream
 + HttpClient supports pipelined request
 + BayeuxClient use a single connection for polling
 + Make javax.servlet.jsp optional osgi import for jetty module
 + Ensure Jotm tx mgr can be found in jetty-env.xml
 + Renamed modules management and naming to jmx and jndi.
 + JETTY-282 Support manually-triggered reloading by maven plugin
 + JETTY-341 100-Continues sent only after getInputStream called.
 + JETTY-386 backout fix and replaced with ContextHandler.setCompactPath(boolean)
 + JETTY-399 update OpenRemoteServiceServlet to gwt 1.4
 + JETTY-467 allow URL rewriting to be disabled.
 + JETTY-468 unique holder names for addServletWithMapping
 + JETTY-471 LDAP JAAS Realm
 + JETTY-474 Fixed case sensitivity issue with HttpFields
 + JETTY-475 AJP connector in RPMs
 + JETTY-486 Improved jetty.sh script
 + JETTY-487 Handle empty chunked request
 + JETTY-494 Client side session replication
 + JETTY-519 HttpClient does not recycle closed connection.
 + JETTY-522 Add build profile for macos for setuid
 + JETTY-523 Default servlet uses ServletContext.getResource
 + JETTY-524 Don't synchronize session event listener calls
 + JETTY-525 Fixed decoding for long strings
 + JETTY-526 Fixed MMBean fields on JMX MBeans
 + JETTY-528 Factor our cookie parsing to CookieCutter
 + JETTY-530 Improved JMX MBeanContainer lifecycle
 + JETTY-531 Optional expires on MovedContextHandler
 + JETTY-532 MBean properties for QueuedThreadPool
 + JETTY-535 Fixed Bayeux server side client memory leak
 + JETTY-537 JSON handles Locales
 + JETTY-538 test harness fix for windows
 + JETTY-540 Servlet-3.0 & java5 support (work in progress)
 + JETTY-543 Atomic batch get and put of files.
 + JETTY-545 Rewrite handler
 + JETTY-546 Webapp runner. All in one jar to run a webapps
 + JETTY-547 Shutdown SocketEndpoint output before close
 + JETTY-550 Reading 0 bytes corrupts ServletInputStream
 + JETTY-551 Wadi 2.0-M10
 + JETTY-553 Fixed customize override
 + JETTY-556 Encode all URI fragments
 + JETTY-557 Allow ServletContext.setAttribute before start
 + JETTY-560 Allow decoupling of jndi names in web.xml

jetty-6.1.9 26 March 2008
 + Make javax.servlet.jsp optional osgi import for jetty module
 + Ensure Jotm tx mgr can be found in jetty-env.xml
 + JETTY-399 update OpenRemoteServiceServlet to gwt 1.4
 + JETTY-471 LDAP JAAS Realm
 + JETTY-475 AJP connector in RPMs
 + JETTY-482 update to JETTY-399
 + JETTY-519 HttpClient does not recycle closed connection.
 + JETTY-522 Add build profile for macos for setuid
 + JETTY-525 Fixed decoding for long strings
 + JETTY-526 Fixed MMBean fields on JMX MBeans
 + JETTY-532 MBean properties for QueuedThreadPool
 + JETTY-535 Fixed Bayeux server side client memory leak
 + JETTY-538 test harness fix for windows
 + JETTY-541 Cometd per client timeouts

jetty-6.1.8 28 February 2008
 + Added QueuedThreadPool
 + Optimized QuotedStringTokenizer.quote()
 + further Optimizations and improvements of Cometd
 + Optimizations and improvements of Cometd, more pooled objects
 + Improved Cometd timeout handling
 + Added BayeuxService
 + Cookie support in BayeuxClient
 + Improved Bayeux API
 + add removeHandler(Handler) method to HandlerContainer interface
 + Added JSON.Convertor and non static JSON instances
 + Long cache for JSON
 + Fixed JSON negative numbers
 + JSON unquotes /
 + Add "mvn jetty:stop"
 + allow sessions to be periodically persisted to disk
 + grizzly fixed for posts
 + Add removeHandler(Handler) method to HandlerContainer interface
 + Remove duplicate commons-logging jars and include sslengine in jboss sar
 + Allow code ranges on ErrorPageErrorHandler
 + AJP handles bad mod_jk methods
 + JETTY-350 log ssl errors on SslSocketConnector
 + JETTY-417 JETTY_LOGS environment variable not queried by jetty.sh
 + JETTY-433 ContextDeployer constructor fails unnecessarily when using a security manager if jetty.home not set
 + JETTY-434 ContextDeployer scanning of sub-directories should be optional
 + JETTY-481 Handle empty Bayeux response
 + JETTY-489 Improve doco on the jetty.port property for plugin
 + JETTY-490 Fixed JSONEnumConvertor
 + JETTY-491 opendocument mime types
 + JETTY-492 Null pointer in HashSSORealm
 + JETTY-493 JSON handles BigDecimals
 + JETTY-498 Improved cookie parsing
 + JETTY-507 Fixed encoding from JETTY-388 and test case
 + JETTY-508 Extensible cometd handlers
 + JETTY-509 Fixed JSONP transport for changing callback names
 + JETTY-511 jetty.sh mishandled JETTY_HOME when launched from a relative path
 + JETTY-512 add slf4j as optional to manifest
 + JETTY-513 Terracotta session replication does not work when the initial page on each server does not set any attributes
 + JETTY-515 Timer is missing scavenging Task in HashSessionManager

jetty-6.1.7 - 22 December 2007
 + Added BayeuxService
 + Added JSON.Convertor and non static JSON instances
 + Add "mvn jetty:stop"
 + allow sessions to be periodically persisted to disk
 + Cookie support in BayeuxClient
 + grizzly fixed for posts
 + jetty-6.1 branch created from 6.1.6 and r593 of jetty-contrib trunk
 + Optimizations and improvements of Cometd, more pooled objects
 + Update java5 patch
 + JETTY-386 CERT-553235 backout fix and replaced with ContextHandler.setCompactPath(boolean)
 + JETTY-467 allow URL rewriting to be disabled.
 + JETTY-468 unique holder names for addServletWithMapping
 + JETTY-474 Fixed case sensitivity issue with HttpFields
 + JETTY-486 Improved jetty.sh script
 + JETTY-487 Handle empty chunked request

jetty-6.1.6 - 18 November 2007
 + rudimentary debian packaging
 + updated grizzly connector to 1.6.1
 + JETTY-455 Optional cometd id
 + JETTY-459 Unable to deploy from Eclipse into the root context
 + JETTY-461 fixed cometd unknown channel
 + JETTY-464 typo in ErrorHandler
 + JETTY-465 System.exit() in constructor exception for MultiPartOutputStream

jetty-6.1.6rc1 - 5 November 2007
 + Upgrade jsp 2.1 to SJSAS-9_1-B58G-FCS-08_Sept_2007
 + Housekeeping on poms
 + CERT VU#38616 handle single quotes in cookie names.
 + Improved JSON parsing from Readers
 + Moved some impl classes from jsp-api-2.1 to jsp-2.1
 + Added configuration file for capturing stderr and stdout
 + Updated for dojo 1.0(rc) cometd
 + Give bayeux timer name
 + Give Terracotta session scavenger a name
 + Jetty Eclipse Plugin 1.0.1: force copy of context file on redeploy
 + JETTY-388 Handle utf-16 and other multibyte non-utf-8 form content.
 + JETTY-409 String params that denote files changed to File
 + JETTY-438 handle trailing . in vhosts
 + JETTY-439 Fixed 100 continues clash with Connection:close
 + JETTY-451 Concurrent modification of session during invalidate
 + JETTY-443 windows bug causes Acceptor thread to die
 + JETTY-445 removed test code
 + JETTY-448 added setReuseAddress on AbstractConnector
 + JETTY-450 Bad request for response sent to server
 + JETTY-452 CERT VU#237888 Dump Servlet - prevent cross site scripting
 + JETTY-453 updated Wadi to 2.0-M7
 + JETTY-454 handle exceptions with themselves as root cause
 + JETTY-456 allow null keystore for osX
 + JETTY-457 AJP certificate chains

jetty-6.1.6rc0 - 3 October 2007
 + Added jetty.lib system property to start.config
 + AJP13 Fix on chunked post
 + Fix cached header optimization for extra characters
 + SetUID option to support setgid
 + Make mx4j used only if runtime uses jdk<1.5
 + Moved Grizzly to contrib
 + Give deployment file Scanner threads a unique name
 + Fix Host header for async client
 + Fix typo in async client onResponsetHeader method name
 + Tweak OSGi manifests to remove unneeded imports
 + Allow scan interval to be set after Scanner started
 + Add jetty.host system property
 + Allow properties files on the XmlConfiguration command line.
 + Prevent infinite loop on stopping with temp dir
 + Ensure session is completed only when leaving context.
 + Update terracotta to 2.4.1 and exclude ssl classes
 + Update jasper2.1 to tag SJSAS-9_1-B58C-FCS-22_Aug_2007
 + Removal of unneeded dependencies from management, maven-plugin, naming &  plus poms
 + Adding setUsername,setGroupname to setuid and mavenizing native build
 + UTF-8 for bayeux client
 + CVE-2007-5615 Added protection for response splitting with bad headers.
 + Cached user agents strings in the /org/mortbay/jetty/useragents resource
 + Make default time format for RequestLog match NCSA default
 + Use terracotta repo for build; make jetty a terracotta module
 + Fix patch for java5 to include cometd module
 + Added ConcatServlet to combine javascript and css
 + Add ability to persist sessions with HashSessionManager
 + Avoid FULL exception in window between blockForOutput and remote close
 + Added JPackage RPM support
 + Added JSON.Convertable
 + Updated README, test index.html file and jetty-plus.xml file
 + JETTY-259 SystemRoot set for windows CGI
 + JETTY-311 avoid json keywords
 + JETTY-376 allow anything but CRLF in reason string
 + JETTY-398 Allow same WADI Dispatcher to be used across multiple web-app contexts
 + JETTY-400 consume CGI stderr
 + JETTY-402 keep HashUserRealm in sync with file
 + JETTY-403 Allow long content length for range requests
 + JETTY-404 WebAppDeployer sometimes deploys duplicate webapp
 + JETTY-405 Default date formate for reqest log
 + JETTY-407 AJP handles unknown content length
 + JETTY-413 Make rolloveroutputstream timer daemon
 + JETTY-422 Allow <Property> values to be null in config files
 + JETTY-423 Ensure javax.servlet.forward parameters are latched on first forward
 + JETTY-425 Handle duplicate stop calls better
 + JETTY-430 improved cometd logging
 + JETTY-431 HttpClient soTimeout

jetty-6.1.5 - 19 Jul 2007
 + Upgrade to Jasper 2.1 tag SJSAS-9_1-B50G-BETA3-27_June_2007
 + Fixed GzipFilter for dispatchers
 + Fixed reset of reason
 + JETTY-392 - updated LikeJettyXml example

jetty-6.1.5rc0 - 15 Jul 200
 + update terracotta session clustering to terracotta 2.4
 + SetUID option to only open connectors before setUID.
 + Protect SslSelectChannelConnector from exceptions during close
 + Improved Request log configuration options
 + Added GzipFilter and UserAgentFilter
 + make OSGi manifests for jetty jars
 + update terracotta configs for tc 2.4 stable1
 + remove call to open connectors in jetty.xml
 + update links on website
 + make jetty plus example webapps use ContextDeployer
 + Dispatch SslEngine expiry (non atomic)
 + Make SLF4JLog impl public, add mbean descriptors
 + SPR-3682 - dont hide forward attr in include.
 + Upgrade to Jasper 2.1 tag SJSAS-9_1-B50G-BETA3-27_June_2007
 + JETTY-253 - Improved graceful shutdown
 + JETTY-373 - Stop all dependent lifecycles
 + JETTY-374 - HttpTesters handles large requests/responses
 + JETTY-375 - IllegalStateException when committed.
 + JETTY-376 - allow spaces in reason string
 + JETTY-377 - allow sessions to be wrapped with AbstractSesssionManager.SessionIf
 + JETTY-378 - handle JVMs with non ISO/UTF default encodings
 + JETTY-380 - handle pipelines of more than 4 requests!
 + JETTY-385 - EncodeURL for new sessions from dispatch
 + JETTY-386 - Allow // in file resources


jetty-6.1.4 - 15 Jun 2007
 + fixed early open() call in NIO connectors
 + JETTY-370 ensure maxIdleTime<=0 means connections never expire
 + JETTY-371 Fixed chunked HEAD response
 + JETTY-372 make test for cookie caching more rigorous

jetty-6.1.4rc1 - 10 Jun 2007
 + Work around IBM JVM socket close issue
 + moved documentation for jetty and jspc maven plugins to wiki
 + async client improvements
 + fixed handling of large streamed files
 + Fixed synchronization conflict SslSelectChannel and SelectChannel
 + Optional static content cache
 + JETTY-310 better exception when no filter file for cometd servlet
 + JETTY-323 handle htaccess without a user realm
 + JETTY-346 add wildcard support to extra scan targets for maven plugin
 + JETTY-355 extensible SslSelectChannelConnector
 + JETTY-357 cleaned up ssl buffering
 + JETTY-360 allow connectors, userRealms to be added from a <jettyConfig> for maven plugin
 + JETTY-361 prevent url encoding of dir listings for non-link text
 + JETTY-362 More object locks
 + JETTY-365 make needClientAuth work on SslSelectChannelConnector
 + JETTY-366 JETTY-368 Improved bayeux disconnect

jetty-6.1.4rc0 - 1 Jun 2007
 + Reorganized import of contrib modules
 + Unified JMX configuration
 + Updated slf4j version to 1.3.1
 + Updated junit to 3.8.2
 + Allow XmlConfiguration properties to be configured
 + Add (commented out) jspc precompile to test-webapp
 + Add slf4j-api for upgraded version
 + Change scope of fields for Session
 + Add ability to run cometd webapps to maven plugin
 + Delay ssl handshake until after dispatch in sslSocketConnector
 + Set so_timeout during ssl handshake as an option on SslSocketConnector
 + Optional send Date header. Server.setSendDateHeader(boolean)
 + update etc/jetty-ssl.xml with new handshake timeout setting
 + fixed JSP close handling
 + improved date header handling
 + fixed waiting continuation reset
 + JETTY-257 fixed comet cross domain
 + JETTY-309 fix applied to sslEngine
 + JETTY-317 rollback inclusion of cometd jar for maven plugin
 + JETTY-318 Prevent meta channels being created
 + JETTY-330 Allow dependencies with scope provided for jspc plugin
 + JETTY-335 SslEngine overflow fix
 + JETTY-337 deprecated get/setCipherSuites and added get/setExcludeCipherSuites
 + JETTY-338 protect isMoreInBuffer from destroy
 + JETTY-339 MultiPartFiler deletes temp files on IOException
 + JETTY-340 FormAuthentication works with null response
 + JETTY-344 gready fill in ByteArrayBuffer.readFrom
 + JETTY-345 fixed lost content with blocked NIO.
 + JETTY-347 Fixed type util init
 + JETTY-352 Object locks

jetty-6.1.3 - 4 May 2007
 + Handle CRLF for content in header optimization
 + JETTY-309 don't clear writable status until dispatch
 + JETTY-315 suppressed warning
 + JETTY-322 AJP13 cping and keep alive

jetty-6.1.2 - 1 May 2007
 + Improved unavailabile handling
 + sendError resets output state
 + Fixed session invalidation error in WadiSessionManager
 + Updated Wadi to version 2.0-M3
 + Added static member definition in WadiSessionManager
 + JETTY-322 fix ajp cpong response and close handling
 + JETTY-324 fix ant plugin
 + JETTY-328 updated jboss

jetty-6.1.2rc5 - 24 April 2007
 + set default keystore for SslSocketConnector
 + removed some compile warnings
 + Allow jsp-file to be / or /*
 + JETTY-305 delayed connection destroy
 + JETTY-309 handle close in multivalue connection fields.
 + JETTY-309 force writable status of endpoints.
 + JETTY-314 fix for possible NPE in Request.isRequestedSessionIdValid

jetty-6.1.2rc4 - 19 April 2007
 + JETTY-294 Fixed authentication reset
 + JETTY-299 handle win32 paths for object naming
 + JETTY-300 removed synchronized on dispatch
 + JETTY-302 correctly parse quoted content encodings
 + JETTY-303 fixed dual reset of generator
 + JETTY-304 Fixed authentication reset

jetty-6.1.2rc3 - 16 April 2007
 + Improved performance and exclusions for TLD scanning
 + MBean properties assume writeable unless marked RO
 + refactor of SessionManager and SessionIdManager for clustering
 + Improvements to allow simple setting of Cache-Control headers
 + AJP redirects https requests correctly
 + Fixed writes of unencoded char arrays.
 + JETTY-283 Parse 206 and 304 responses in client
 + JETTY-285 enable jndi for mvn jetty:run-war and jetty:run-exploded
 + JETTY-289 fixed javax.net.ssl.SSLException on binary file upload
 + JETTY-292 Fixed error page handler error pages
 + JETTY-293 fixed NPE on fast init
 + JETTY-294 Response.reset() resets headers as well as content
 + JETTY-295 Optional support of authenticated welcome files
 + JETTY-296 Close direct content inputstreams
 + JETTY-297 Recreate tmp dir on stop/start
 + JETTY-298 Names in JMX ObjectNames for context, servlets and filters

jetty-6.1.2rc2 - 27 March 2007
 + Enable the SharedStoreContextualiser for the WadiSessionManager(Database store for clustering)
 + AJP13 CPING request and CPONG response implemented
 + AJP13 Shutdown Request from peer implemented
 + AJP13 remoteUser, contextPath, servletPath requests implemented
 + Change some JNDI logging to debug level instead of info
 + Update jasper to glassfish tag SJSAS-9_1-B39-RC-14_Mar_2007
 + Optimized multi threaded init on startup servlets
 + Removed unneeded specialized TagLibConfiguration class from maven plugin
 + Refactor Scanner to increase code reuse with maven/ant plugins
 + Added RestFilter for PUT and DELETE from Aleksi Kallio
 + Make annotations work for maven plugin
 + JETTY-125 maven plugin: ensure test dependencies on classpath for <useTestClasspath>
 + JETTY-246 path encode cookies rather than quote
 + JETTY-254 prevent close of jar entry by bad JVMs
 + JETTY-256 fixed isResumed and work around JVM bug
 + JETTY-258 duplicate log message in ServletHandler
 + JETTY-260 Close connector before stop
 + JETTY-262 Allow acceptor thread priority to be adjusted
 + JETTY-263 Added implementation for authorizationType Packets
 + JETTY-265 Only quote cookie values if needed
 + JETTY-266 Fix deadlock with shutdown
 + JETTY-271 ResourceHandler uses resource for MimeType mapping
 + JETTY-272 Activate and Passivate events for sessions
 + JETTY-274 Improve flushing at end of request for blocking
 + JETTY-276 Partial fix for reset/close race
 + JETTY-277 Improved ContextHandlerCollection
 + JETTY-278 Session invalidation delay until no requests
 + JETTY-278 Only unwrap one layer of ServletExceptions
 + JETTY-280 Fixed deadlock with two flushing threads
 + JETTY-284 Fixed stop connector race
 + JETTY-286 isIntegral and isConfidential methods overridden in SslSelectChannelConnector

jetty-6.1.2rc1 - 8 March 2007
 + TagLibConfiguration uses resource input stream
 + Improved handling of early close in AJP
 + add ajp connector jar to jetty-jboss sar
 + Improved Context setters for wadi support
 + fix Dump servlet to handle primitive array types
 + handle comma separated values for the Connection: header
 + Added option to allow null pathInfo within context
 + BoundedThreadPool queues rather than blocks excess jobs.
 + Support null pathInfo option for webservices deployed to jetty/jboss
 + Workaround to call SecurityAssocation.clear() for jboss webservices calls to ejbs
 + Ensure jetty/jboss uses servlet-spec classloading order
 + call preDestroy() after servlet/filter destroy()
 + Fix constructor for Constraint to detect wildcard role
 + Added support for lowResourcesIdleTime to SelectChannelConnector
 + JETTY-157 make CGI handle binary data
 + JETTY-175 JDBCUserRealm use getInt instead of getObject
 + JETTY-188 Use timer for session scavaging
 + JETTY-235 default realm name
 + JETTY-242 fix race condition with scavenging sessions when stopping
 + JETTY-243 FULL
 + JETTY-244 Fixed UTF-8 buffer overflow
 + JETTY-245 Client API improvements
 + JETTY-246 spaces in cookies
 + JETTY-248 setContentLength after content written
 + JETTY-250 protect attribute enumerations from modification
 + JETTY-252 Fixed stats handling of close connection
 + JETTY-254 prevent close of jar file by bad JVMs

jetty-6.1.2rc0 - 15 February 2007
 + JETTY-223 Fix disassociate of UserPrincipal on dispatches
 + JETTY-226 Fixed SSLEngine close issue
 + JETTY-232 Fixed use of override web.xml
 + JETTY-236 Buffer leak
 + JETTY-237 AJPParser Buffer Data Handling
 + JETTY-238 prevent form truncation
 + Patches from sybase for ClientCertAuthenticator
 + Coma separated cookies
 + Cometd timeout clients

jetty-6.1.2pre1 5 Feb 2007
 + JETTY-224 run build up to process-test before invoking jetty:run
 + Added error handling for incorrect keystore/truststore password in SslSelectChannelConnector
 + fixed bug with virtual host handling in ContextHandlerCollection
 + added win32service to standard build
 + refactored cometd to be continuation independent
 + allow ResourceHandler to use resource base from an enclosing ContextHandler

jetty-6.1.2pre0 1 Feb 2007
 + Fixed 1.4 method in jetty plus
 + Fixed generation of errors during jsp compilation for jsp-2.1
 + Added cometd jsonp transport from aabeling
 + Added terracotta cluster support for cometd
 + JETTY-213 request.isUserInRole(String) fixed
 + JETTY-215 exclude more transitive dependencies from tomcat jars for jsp-2.0
 + JETTY-216 handle AJP packet fragmentation
 + JETTY-218 handle AJP ssl key size and integer
 + JETTY-219 fixed trailing encoded chars in cookies
 + JETTY-220 fixed AJP content
 + JETTY-222 fix problem parsing faces-config.xml
 + add support for Annotations in servlet, filter and listener sources
 + improved writer buffering
 + moved JSON parser to util to support reuse
 + handle virtual hosts in ContextHandlerCollection
 + enable SslSelectChannelConnector to modify the SslEngine's client authentication settings

jetty-6.1.1 - 15 Jan 2007
jetty-6.1.1rc1 - 12 Jan 2007
 + Use timers for Rollover logs and scanner
 + JETTY-210 Build jsp-api-2.0 for java 1.4

jetty-6.1.1rc0 - 10 Jan 2007
 + Fixed unpacking WAR
 + extras/win32service download only if no JavaServiceWrapper exist
 + MultiPartFilter deleteFiles option
 + CGI servlet fails without exception
 + JETTY-209 Added ServletTester.createSocketConnector
 + JETTY-210 Build servlet-api-2.5 for java 1.4
 + JETTY-211 fixed jboss build
 + ensure response headers on AjaxFilter messsages turn off caching
 + start webapps on deployment with jboss, use isDistributed() method from WebAppContext
 + simplified chat demo

jetty-6.1.0 - 9 Jan 2007
 + Fixed unpacking WAR
jetty-6.1.0 - 5 Jan 2007
 + Improved config of java5 threadpool
 + Protect context deployer from Errors
 + Added WebAppContext.setCopyWebDir to avoid JVM jar caching issues.
 + GERONIMO-2677 refactor of session id handling for clustering
 + ServletTester sets content length
 + Added extras/win32service
 + JETTY-206 fixed AJP getServerPort and getRemotePort

jetty-6.1.0rc3 - 2 Jan 2007
 + JETTY-195 fixed ajp ssl_cert handling
 + JETTY-197 fixed getRemoteHost
 + JETTY-203 initialize ServletHandler if no Context instance
 + JETTY-204 setuid fix
 + setLocale does not use default content type
 + Use standard releases of servlet and jsp APIs.
 + implement resource injection and lifecycle callbacks declared in web.xml
 + extras/servlet-tester

jetty-6.1.0rc2 - 20 December 2006
 + AJP13Parser, throw IllegalStateException on unimplemented AJP13 Requests
 + ContextHandlerCollection is noop with no handlers
 + ensure servlets initialized if only using ServletHandler
 + fixed Jetty-197 AJP13 getRemoteHost()
 + Refactored AbstractSessionManager for ehcache
 + ensure classpath passed to jspc contains file paths not urls
 + JETTY-194 doubles slashes are significant in URIs
 + JETTY-167 cometd refactor
 + remove code to remove SecurityHandler if no constraints present
 + JETTY-201 make run-as work for both web container and ejb container in jboss
 + ensure com.sun.el.Messages.properties included in jsp-2.1 jar

jetty-6.1.0rc1 - 14 December 2006
 + simplified idle timeout handling
 + JETTY-193 MailSessionReference without authentication
 + JETTY-199 newClassPathResource
 + ensure unique name for ServletHolder instances
 + added cache session manager(pre-alpha)

jetty-6.1.0rc0 - 8 December 2006
 + JETTY-181 Allow injection of a java:comp Context
 + JETTY-182 Optionally set JSP classpath initparameter
 + Dispatcher does not protect javax.servlet attributes
 + DefaultHandler links virtual hosts.
 + Fixed cachesize on invalidate
 + Optimization of writers
 + ServletHandler allows non REQUEST exceptions to propogate
 + TCK fixes from Sybase:
   * Handle request content encodings
   * forward query attribute fix
   * session attribute listener
   * Servlet role ref
   * flush if content-length written
   * 403 for BASIC authorization failure
   * null for unknown named dispatches
 + JETTY-184 cometd connect non blocking
 + Support for RFC2518 102-processing response
 + JETTY-123 fix improved
 + Added org.mortbay.thread.concurrent.ThreadPool
 + Added extras/gwt
 + Fixed idle timeout
 + JETTY-189 ProxyConnection
 + Added spring ejb3 demo example
 + update jasper to glassfish SJSAS-9_1-B27-EA-07_Dec_2006
 + fixed JETTY-185 tmp filename generation

jetty-6.1.0pre3 - 22 November 2006
 + fixed NIO endpoint flush. Avoid duplicate sends
 + CVE-2006-6969 Upgraded session ID generation to use SecureRandom
 + updated glassfish jasper to tag SJSAS-9_1-B25-EA-08_Nov_2006
 + Support TLS_DHE_RSA_WITH_AES_256_CBC_SHA
 + JETTY-180 XBean support for context deploy
 + JETTY-154 Cookies are double quotes only
 + Expose isResumed on Continuations
 + Refactored AJP generator


jetty-6.0.2 - 22 November 2006
 + Moved all modules updates from 6.1pre2 to 6.0
 + Added concept of bufferred endpoint
 + Added conversion Object -> ObjectName for the result of method calls made on MBeans
 + Added DataFilter configuration to cometd
 + added examples/test-jaas-webapp
 + Added extraClassPath to WebAppContext
 + Added hierarchical destroy of mbeans
 + Added ID constructor to AbstractSessionManager.Session
 + added isStopped() in LifeCycle and AbstractLifeCycle
 + Added override descriptor for deployment of RO webapps
 + add <Property> replacement in jetty xml config files
 + alternate optimizations of writer (use -Dbuffer.writers=true)
 + Allow session cookie to be refreshed
 + Apply queryEncoding to getQueryString
 + CGI example in test webapp
 + change examples/test-jndi-webapp so it can be regularly built
 + Default soLinger is -1 (disabled)
 + ensure "" returned for ServletContext.getContextPath() for root context
 + ensure sessions nulled out on request recycle; ensure session null after invalidate
 + ensure setContextPath() works when invoked from jetty-web.xml
 + fixed NIO endpoint flush. Avoid duplicate sends
 + Fixed NPE in bio.SocketEndPoint.getRemoteAddr()
 + Fixed resource cache flushing
 + Fixed tld parsing for maven plugin
 + HttpGenerator can generate requests
 + Improved *-mbean.properties files and specialized some MBean
 + JETTY-118 ignore extra content after close.
 + JETTY-119 cleanedup Security optimizatoin
 + JETTY-123 handle windows UNC paths
 + JETTY-126 handle content > Integer.MAX_VALUE
 + JETTY-129 ServletContextListeners called after servlets are initialized
 + JETTY-151 Idle timeout only applies to blocking operations
 + JETTY-151 refactored writers
 + JETTY-154 Cookies are double quotes only
 + JETTY-171 Fixed filter mapping
 + JETTY-172 use getName() instead of toString
 + JETTY-173 restore servletpath after dispatch
 + Major refactor of SelectChannel EndPoint for client selector
 + make .tag files work in packed wars
 + Plugin shutdown context before stopping it.
 + Refactored session lifecycle and additional tests
 + release resource lookup in Default servlet
 + (re)make JAAS classes available to webapp classloader
 + Reverted UnixCrypt to use coersions (that effected results)
 + Session IDs can change worker ID
 + Simplified ResourceCache and Default servlet
 + SocketConnector closes all connections in doStop
 + Upgraded session ID generation to use SecureRandom
 + updated glassfish jasper to tag SJSAS-9_1-B25-EA-08_Nov_2006
 + Support TLS_DHE_RSA_WITH_AES_256_CBC_SHA

Jetty-5.1.14 - 9 Aug 2007
 + patched with correct version
 + JETTY-155 force close with content length.
 + JETTY-369 failed state in Container

Jetty-5.1.13
 + Sourceforge 1648335: problem setting version for AJP13

Jetty-5.1.12 - 22 November 2006
 + Added support for TLS_DHE_RSA_WITH_AES_256_CBC_SHA
 + Upgraded session ID generation to use SecureRandom
 + Quote single quotes in cookies
 + AJP protected against bad requests from mod_jk
 + JETTY-154 Cookies ignore single quotes

Jetty-4.2.27 - 22 November 2006
 + Upgraded session ID generation to use SecureRandom
 + AJP protected against bad requests from mod_jk

jetty-6.1.0pre2 - 20 Nov 2006
 + Added extraClassPath to WebAppContext
 + Fixed resource cache flushing
 + Clean up jboss module licensing

jetty-6.1.0pre1 - 19 Nov 2006
 + Use ContextDeployer as main deployer in jetty.xml
 + Added extras/jboss
 + Major refactor of SelectChannel EndPoint for client selector
 + Fixed NPE in bio.SocketEndPoint.getRemoteAddr()
 + Reverted UnixCrypt to use coersions (that effected results)
 + JETTY-151 Idle timeout only applies to blocking operations
 + alternate optimizations of writer (use -Dbuffer.writers=true)
 + JETTY-171 Fixed filter mapping
 + JETTY-172 use getName() instead of toString
 + JETTY-173 restore servletpath after dispatch
 + release resource lookup in Default servlet
 + Simplified ResourceCache and Default servlet
 + Added override descriptor for deployment of RO webapps
 + Added hierarchical destroy of mbeans
 + JETTY-151 refactored writers

jetty-6.1.0pre0 - 21 Oct 2006
 + add <Property> replacement in jetty xml config files
 + make .tag files work in packed wars
 + add hot deployment capability
 + ensure setContextPath() works when invoked from jetty-web.xml
 + ensure sessions nulled out on request recycle; ensure session null after invalidate
 + ensure "" returned for ServletContext.getContextPath() for root context
 + Fixed tld parsing for maven plugin
 + Improved *-mbean.properties files and specialized some MBean
 + Added conversion Object -> ObjectName for the result of method calls made on MBeans
 + JETTY-129 ServletContextListeners called after servlets are initialized
 + change examples/test-jndi-webapp so it can be regularly built
 + added isStopped() in LifeCycle and AbstractLifeCycle
 + fixed isUserInRole checking for JAASUserRealm
 + fixed ClassCastException in JAASUserRealm.setRoleClassNames(String[])
 + add a maven-jetty-jspc-plugin to do jspc precompilation
 + added examples/test-jaas-webapp
 + (re)make JAAS classes available to webapp classloader
 + CGI example in test webapp
 + Plugin shutdown context before stopping it.
 + Added concept of bufferred endpoint
 + Factored ErrorPageErrorHandler out of WebAppContext
 + Refactored ErrorHandler to avoid statics
 + Transforming classloader does not transform resources.
 + SocketConnector closes all connections in doStop
 + Improved charset handling in URLs
 + minor optimization of bytes to UTF8 strings
 + JETTY-112 ContextHandler checks if started
 + JETTY-113 support optional query char encoding on requests
 + JETTY-114 removed utf8 characters from code
 + JETTY-115 Fixed addHeader
 + added cometd chat demo
 + JETTY-119 cleanedup Security optimizatoin
 + Refactored session lifecycle and additional tests
 + JETTY-121 init not called on externally constructed servlets
 + JETTY-124 always initialize filter caches
 + JETTY-126 handle content > Integer.MAX_VALUE
 + JETTY-123 handle windows UNC paths
 + JETYY-120 SelectChannelConnector closes all connections on stop
 + Added ID constructor to AbstractSessionManager.Session
 + Allow session cookie to be refreshed
 + Added DataFilter configuration to cometd
 + Added extras/setuid to support start as root
 + Apply queryEncoding to getQueryString
 + JETTY-118 ignore extra content after close.
 + HttpGenerator can generate requests
 + Ported HtAccessHandler
 + Start of a client API
 + Session IDs can change worker ID
 + Default soLinger is -1 (disabled)
 + AJP Connector

Jetty-5.1.11 - 8 October 2006
 + fixed ByteBufferOutputStream capacity calculation
 + Fixed AJP handling of certificate length (1494939)
 + Fixed AJP chunk header (1507377)
 + Fixed order of destruction event calls
 + Fix to HttpOutputStream from M.Traverso
 + Default servlet only uses setContentLength on wrapped responses

Jetty-4.2.26 - 8 October 2006
 + Backport of AJP fixes

jetty-6.0.1 - 24 September 2006
 + fixed isUserInRole checking for JAASUserRealm
 + fixed ClassCastException in JAASUserRealm.setRoleClassNames(String[])
 + Improved charset handling in URLs
 + Factored ErrorPageErrorHandler out of WebAppContext
 + Refactored ErrorHandler to avoid statics
 + JETTY-112 ContextHandler checks if started
 + JETTY-114 removed utf8 characters from code
 + JETTY-115 Fixed addHeader
 + JETTY-121 init not called on externally constructed servlets
 + Improved charset handling in URLs
 + minor optimization of bytes to UTF8 strings
 + JETTY-113 support optional query char encoding on requests
 + JETTY-124 always initialize filter caches
 + JETYY-120 SelectChannelConnector closes all connections on stop

jetty-6.0.0 - 10 September 2006
 + SocketConnector closes all connections in doStop
 + Conveniance builder methods for listeners and filters
 + Transforming classloader does not transform resources.
 + Plugin shutdown context before stopping it.

jetty-6.0.0rc4 - 5 September 2006
 + bind jetty-env.xml entries to java:comp/env
 + Fix for JETTY-107. Poor cast in SessionDump demo.
 + Set charset on error pages

jetty-6.0.0rc3 - 1 September 2006
 + pulled 6.0.0 branch
 + turn URLConnection caching off when searching for tlds [JETTY-103]
 + Move MailSessionReference to org.mortbay.naming.factories
 + Less verbose handling of BadResources from bad URLs
 + Avoid double error handling of Bad requests
 + don't warn for content length on head requests
 + temp fix for JETTY-104 (raised glassfish ISSUE-1044) hide
   JSP forced path attribute
 + Fixed JETTY-68. Complete request after sendRedirect
 + Transferred the sslengine patch from the patches directory to extras

jetty-6.0.0rc2 - 25 August 2006
 + use mvn -Dslf4j=false jetty:run to disable use of slf4j logging with jdk1.4/jsp2.0
 + added org.apache.commons.logging package to system classes that can't be overridden by a webapp classloader
 + mvn -Djetty.port=x jetty:run uses port number given for the default connector
 + Fixed NPE when no resource cache
 + Refactored WebXmlConfiguration to allow custom web.xml resource
 + Moved more utility packagtes to the util jar
 + Direct buffer useage is optional
 + Destroy HttpConnection to improve buffer pooling
 + Timestamp in StdErrLog

jetty-6.0.0rc1 - 16 August 2006
 + Support for binding References and Referenceables and javax.mail.Sessions in JNDI
 + Added TransformingWebAppClassLoader for spring 2.0 byte code modification support
 + Ensure classes come before dependencies for plugin [JETTY-90]
 + Fixed FD leak for bad TCP acks. JETTY-63
 + new Server().addHandler(handler) no longer throws NPE [JETTY-87]
 + Change path mapping so that a path spec of /foo/* does not match /foo.bar : JETTY-88
 + add <requestLog> config param to jetty plugin
 + Improve Ssl config JETTY-85 JETTY-86 (TrustManager and SecureRandom are now configurable; better handling of null/default values)
 + parse jsp-property-group in web.xml for additional JSP servlet mappings
 + protected setContentType from being set during include
 + added toString() on JAASUserPrincipal (JETTY-91)
 + added modules/spring with XmlBeanFactory configuration
 + removed support for lowResources from SelectChannelConnector
 + added start of cometd implementation (JSON only)
 + added start of grizzly connector
 + removed org.mortbay. from context system classes configuration
 + -DSTOP.PORT must be specified.
 + moved optional modules to extras
 + fixed bug that caused Response.setStatus to ignore the provided message
 + refactored resource cache
 + Allow direct filling of buffers for uncached static content.
 + Added simple ResourceHandler and FileServer example

jetty-6.0.0rc0 - 7 July 2006
 + change prefix from "jetty6" to just "jetty" for plugin: eg is now mvn jetty:run
 + allow <key> or <name> in <systemProperty> for plugin
 + simplified jetty.xml with new constructor injections
 + added setters and getters on SessionManager API for session related config: cookie name, url parameter name, domain, max age and path.
 + add ability to have a lib/ext dir from which to recursively add all jars and zips to the classpath
 + patch to allow Jetty to use JSP2.1 from Glassfish instead of Jasper from Tomcat
 + fixed classesDirectory param for maven plugin to be configurable
 + ensure explicitly set tmp directory called "work" is not deleted on exit
 + ensure war is only unpacked if war is newer than "work" directory
 + change name of generated tmp directory to be "Jetty_"+host+"_"+port+"_"+contextpath+"_"+virtualhost
 + Cleaned up idle expiry.
 + Ssl algorithm taken from system property
 + Added 8 random letters&digits to Jetty-generated tmp work dir name to ensure uniqueness
 + Simplify runtime resolution of JSP library for plugin
 + Ensure mvn clean cleans the build
 + Do not wrap EofException with EofException
 + reverse order for destroy event listeners
 + added StatisticsHandler and statistics on Connector.
 + Simplified Servlet Context API
 + Added maximum limit to filter chain cache.
 + refactor HttpChannelEndPoint in preparation for SslEngine
 + ContextHandlerCollection addContext and setContextClass
 + Discard excess bytes in header buffer if connection is closing
 + Updated javax code from http://svn.apache.org/repos/asf/tomcat/tc6.0.x/trunk/java/javax@417727
 + Threadpool does not need to be a LifeCycle
 + support graceful shutdown
 + Added WebAppContextClassLoader.newInstance to better support exensible loaders.
 + immutable getParameterMap()
 + support <load-on-startup> for SingleThreadModel
 + changed ServletContext.getResourcePaths()  to not return paths containing double slashes
 + fixed HttpGenerator convertion of non UTF-8: JETTY-82
 + added html module from jetty 5 - but deprecated until maintainer found

jetty-6.0.0beta17 - 1/6/2006
 + Added config to disable file memory mapped buffers for windows
 + Added Request.isHandled()
 + Refactored Synchronization of SelectChannelConnector
 + Recovered repository from Codehaus crash
 + ContextHandler.setConnectors replace setHosts
 + Connector lowResourceMaxIdleTime  implemented.
 + Default servlet checks for aliases resources
 + Added clover reports and enough tests to get >50% coverage
 + Fixed IE SSL issue.
 + Implemented runAs on servlets
 + Flush will flush all bytes rather than just some.
 + Protected WEB-INF and META-INF
 + don't reset headers during forward
 + BoundedThreadPool.doStop waits for threads to complete

jetty-6.0.0beta16 - 12/5/2006
 + remove a couple of System.err.printlns
 + replace backwards compativle API in UrlEncoded

jetty-6.0.0beta15 - 11/5/2006
 + Added Server attribute org.mortbay.jetty.Request.maxFormContentSize
 + Renamed NotFoundHandler to DefaultHandler
 + Added automatic scan of all WEB-INF/jetty-*.xml files for plugin
 + Added <scanTargets> parameter to allow other locations to scan for plugin
 + Major refactor to simplify Server and handler hierarchy
 + setSendServerVersion method added to Server to control sending of Server: http header
 + removed SelectBlockingChannelConnector (unmaintained)
 + Improved HttpException
 + Moved more resources to resources
 + Added ThrottlingFilter and fixed race in Continuations
 + Added taglib resources to 2.1 jsp api jar
 + Reset of timer task clears expiry
 + improved MBeanContainer object removal
 + ContextHandler.setContextPath can be called after start.
 + Fixed handling of params after forward
 + Added --version to start.jar
 + Added embedded examples
 + Simplified DefaultServlet static content buffering
 + readded BoundedThreadPool shrinking (and then fixed resulting deadlock)
 + improved MBean names
 + improved support for java5 jconsole
 + Session scavenger threads from threadpool
 + Thread names include URI if debug set
 + don't accept partial authority in request line.
 + enforce 204 and 304 have no content

jetty-6.0.0beta14 - 9/4/2006
 + ignore dirs and files that don't exist in plugin scanner
 + added support for stopping jetty using "java -jar start.jar --stop"
 + added configurability for webdefault.xml in maven plugin
 + adding InvokerServlet
 + added ProxyServlet
 + stop JDBCUserRealm coercing all credentials to String
 + Change tmp dir of plugin to work to be in line with jetty convention
 + Modify plugin to select JSP impl at runtime
 + Use start.config to select which JSP impl at runtime based on jdk version
 + Added JSP 2.1 APIs from apache
 + Added Jasper 2.1 as jesper (jasper without JCL)
 + Started readding logging to jesper using jdk logging
 + fixed priority of port from url over host header
 + implemented request.isUserInRole
 + securityHandler removed if not used.
 + moved test webapps to examples directory
 + improved contentType handling and test harness
 + fixed forward bug (treated as include)
 + fixed HttpField iterator
 + added jetty-util.jar module
 + added reset to Continuation


jetty-6.0.0beta12 - 16/3/2006
 + Fixed maven plugin JNDI for redeploys
 + Fixed tld discovery for plugin (search dependencies)
 + Fixed JettyPlus for root contexts
 + Fixed error handling in error page
 + Added JSP2.0 demos to test webapp
 + Upgraded jasper to 5.5.15
 + Added provider support to SslListener
 + Log ERROR for runtimeExceptions

jetty-6.0.0beta11 - 14/3/2006
 + added JAAS
 + added webapp-specific JNDI entries
 + added missing Configurations for maven plugin
 + fixed FORM authentication
 + moved dtd and xsd to standard javax location
 + added patch to use joda-time
 + refactored session ID management
 + refactored configuration files and start()
 + fixed ; decoding in URIs
 + Added HttpURI and improved UTF-8 parsing.
 + refactored writers and improved UTF-8 generation.

jetty-6.0.0beta10 25/2/2006
 + Added support for java:comp/env
 + Added support for pluggable transaction manager
 + Forward masks include attributes and vice versa
 + Fixed default servlet handling of includes
 + Additional accessors for request logging
 + added getLocalPort() to connector
 + Fixed content-type for range requests
 + Fix for sf1435795 30sec delay from c taylor
 + Fix for myfaces and include with close
 + Fix sf1431936 don't chunk the chunk
 + Fix http://jira.codehaus.org/browse/JETTY-6. hi byte reader
 + Updates javax to MR2 release

jetty-6.0.0beta9 9/2/2006
 + PathMap for direct context mapping.
 + Refactored chat demo and upgraded prototype.js
 + Continuation cleanup
 + Fixed unraw decoding of query string
 + Fixed dispatch of wrapped requests.
 + Fixed double flush of short content.
 + Added request log.
 + Added CGI servlet.
 + Force a tempdir to be set.
 + Force jasper scratch dir.
 + fixed setLocale bug sf1426940
 + Added TLD tag listener handling.

jetty-6.0.0beta8 24/1/2006
 + fixed dispatch of new session problem. sf:1407090
 + reinstated rfc2616 test harness
 + Handle pipeline requests without hangs
 + Removed queue from thread pool.
 + improved caching of content types
 + fixed bug in overloaded write method on HttpConnection (reported against Tapestry4.0)
 + hid org.apache.commons.logging and org.slf4j packages from webapp
 + maven-jetty6-plugin stopped transitive inclusion of log4j and
   commons-logging from commons-el for jasper
 + patch to remove spurious ; in HttpFields
 + improve buffer return mechanism.
 + conveniance addHandler removeHandler methods
 + maven-jetty6-plugin: ensure compile is done before invoking jetty
 + maven-jetty6-plugin: support all types of artifact dependencies

Jetty-6.0.0Beta7
 + Fixed infinite loop with chunk handling
 + Faster header name lookup
 + removed singleton Container
 + reduced info verbosity
 + null dispatch attributes not in names
 + maven-jetty6-plugin added tmpDirectory property
 + maven-jetty6-plugin stopped throwing an error if there is no target/classes directory

Jetty-6.0.0Beta6
 + Fixed issue with blocking reads
 + Fixed issue with unknown headers
 + optimizations

Jetty-6.0.0Beta5
 + Moved to SVN
 + Fixed writer char[] creations
 + Added management module for mbeans

Jetty-6.0.0Beta4
 + System property support in plugin
 + CVE-2006-2758 Fixed JSP visibility security issue.
 + Improved jetty-web.xml access to org.mortbay classes.
 + Jasper 5.5.12

Jetty-6.0.0Beta3
 + Fixed error in block read
 + Named dispatch.
 + Fixed classloader issue with server classes

Jetty-6.0.0Beta2
 + merged util jar back into jetty jar
 + Simpler continuation API
 + loosely coupled with JSP servlet
 + loosely coupled with SLF4J
 + Improved reuse of HttpField values and cookies.
 + Improved buffer return

Jetty-6.0.0Beta1
 + Servlet 2.5 API
 + SSL connector
 + maven2 plugin
 + shutdown hook
 + refactored start/stop
 + Implemented all listeners
 + Error pages
 + Virtual hosts
 + Multiple select sets

Jetty-6.0.0Beta0
 + Maven 2 build
 + Dispatcher parameters
 + UTF-8 encoding for URLs
 + Fixed blocking read

Jetty-6.0.0APLPA3
 + Added demo for Continuations
 + Jasper and associated libraries.

Jetty-6.0.0ALPHA2
 + Continuations - way cool way to suspend a request and retry later.
 + Dispatchers
 + Security

Jetty-6.0.0ALPHA1
 + Filters
 + web.xml handling

Jetty-6.0.0ALPHA0
 * Totally rearchitected and rebuilt, so 10 years of cruft could be removed!
 * Improved "dependancy injection" and "inversion of control" design of components
 * Improved "interceptor" design of handlers
 * Smart split buffer design allows large buffers to only be allocated to active connections. The
   resulting memory savings allow very large buffers to be used, which increases the chance of efficient
   asynchronous flushing and of avoiding chunking.
 * Optional use of NIO Buffering so that efficient direct buffers and memory mapped files can be
   used.
 * Optional use of NIO non-blocking scheduling so that threads are not allocated per connection.
 * Optional use of NIO gather writes, so that for example a HTTP header and a memory mapped
 * file may be sent as sent is a single operation.
 - Missing Security
 - Missing Request Dispatchers
 - Missing web.xml based configuration
 - Missing war support


Jetty-5.1.11RC0 - 5 April 2006
 + stop JDBCUserRealm forcing all credentials to be String
 + force close with shutdownOutput for win32
 + NPE protection if desirable client certificates
 + Added provider support to SslListener
 + logging improvements for servlet and runtime exceptions
 + Fixed AJP handling of ;jsessionid.
 + improved contentType param handling

Jetty-5.1.10 - 5 January 2006
 + Fixed path aliasing with // on windows.
 + Fix for AJP13 with multiple headers
 + Fix for AJP13 with encoded path
 + Remove null dispatch attributes from getAttributeNames
 + Put POST content default back to iso_8859_1. GET is UTF-8 still

Jetty-4.2.25 - 4 Jan 2006
 + Fixed aliasing of // for win32

Jetty-5.1.9 - 7 December 2005
 + Fixed wantClientAuth(false) overriding netClientAuth(true)

Jetty-6.0.0betaX -
 + See http://jetty.mortbay.org/jetty6 for 6.0 releases

Jetty-5.1.8 - 7 December 2005
 + Fixed space in URL issued created in 5.1.6

Jetty-5.1.7 - 7 December 2005
Jetty-5.1.7rc0 - 6 December 2005
 + improved server stats
 + char encoding for MultiPartRequest
 + fixed merging of POST params in dispatch query string.
 + protect from NPE in dispatcher getValues
 + Updated to 2.6.2 xerces
 + JSP file servlet mappings copy JspServlet init params.
 + Prefix servlet context logs with org.mortbay.jetty.context
 + better support for URI character encodings
 + use commons logging jar instead of api jar.

Jetty-5.1.6 - 18 November 2005
 + CVE-2006-2758 Fixed JSP visibility security issue.
 + Improved jetty-web.xml access to org.mortbay classes.

Jetty-5.1.5 - 10 November 2005
 + Improved shutdown hook
 + Improved URL Decoding
 + Improved mapping of JSP files.

Jetty-5.1.5rc2 - 7 October 2005
 + Reverted dispatcher params to RI rather than spec behaviour.
 + ProxyHandler can handle chained proxies
 + unsynchronized ContextLoader
 + ReFixed merge of Dispatcher params
 + public ServerMBean constructor
 + UTF-8 encoding for URLs
 + Response.setLocale will set locale even if getWriter called.

Jetty-5.1.5rc1 - 23 August 2005
 + upgraded to commons logging 1.0.4
 + Release commons logging factories when stopping context.
 + Fixed illegal state with chunks and 100 continue - Tony Seebregts
 + Fixed PKCS12Import input string method
 + Fixed merge of Dispatcher parameters
 + Encoded full path in ResourceHandler directory listing
 + handle extra params after charset in header
 + Fixed 100-continues with chunking and early commit

Jetty-5.1.5rc0 - 16 August 2005
 + Fixed component remove memory leak for stop/start cycles
 + Facade over commons LogFactory so that discovery may be avoided.
 + Applied ciphersuite patch from tonyj
 + Authenticators use servlet sendError
 + CGI sets SCRIPT_FILENAME
 + HttpTunnel timeout
 + NPE protection for double stop in ThreadedServer
 + Expect continues only sent if input is read.

Jetty-5.1.4 - 5 June 2005
 + Fixed FTP close issue.
 + setup MX4J with JDK1.5 in start.config
 + set classloader during webapp doStop
 + NPE protection in ThreadedServer
 + ModelMBean handles null signatures
 + Change JAAS impl to be more flexible on finding roles

Jetty-5.1.4rc0 - 19 April 2005
 + ServletHttpContext correctly calls super.doStop.
 + HttpServer delegates component handling to Container.
 + Allow ServletHandler in normal HttpContext again.
 + Stop start.jar putting current directory on classpath.
 + More protection from null classloaders.
 + Turn off web.xml validation for JBoss.

Jetty-5.1.3 - 7 April 2005
 + Some minor code janitorial services

Jetty-4.2.24 - 7 April 2005

Jetty-5.1.3rc4 - 31 March 2005
 + Moved servlet request wrapping to enterContextScope for geronimo security
 + refixed / mapping for filters
 + Allow XmlConfiguration to start with no object.
 + updated to mx4j 3.0.1
 + rework InitialContextFactory to use static 'default' namespace
 + make java:comp/env immutable for webapps as per J2EE spec

Jetty-5.1.3rc3 - 20 March 2005
 + removed accidental enablement of DEBUG for JettyPlus jndi in log4j.properties
 + fixed "No getter or setter found" mbean errors

Jetty-5.1.3rc2 - 16 March 2005
 + Updated JSR154Filter for ERROR dispatch
 + Fixed context to _context refactory error

Jetty-5.1.3rc1 - 13 March 2005
 + Fixed typo in context-param handling.
 + update to demo site look and feel.
 + Fixed principal naming in FormAuthenticator
 + JettyPlus updated to JOTM 2.0.5, XAPool 1.4.2

Jetty-4.2.24rc1
 + Fixed principal naming in FormAuthenticator

Jetty-5.1.3rc0 - 8 March 2005
 + Flush filter chain caches on servlet/filter change
 + Fixed rollover filename format bug
 + Fixed JSR154 error dispatch with explicit pass of type.
 + Allow system and server classes to be configured for context loader.
 + IOException if EOF read during chunk.
 + Fixed HTAccess crypt salt handling.
 + Added simple xpath support to XmlParser
 + Added TagLibConfiguration to search for listeners in TLDs.
 + Added SslListener for 1.4 JSSE API.
 + Fixed moderate load preventing ThreadPool shrinking.
 + Added logCookie and logLatency support to NCSARequestLog
 + Added new JAAS callback to allow extra login form fields in authentication

Jetty-4.2.24rc0 - 8 March 2005
 + Back ported Jetty 5 ThreadedServer and ThreadPool
 + Added logCookie and logLatency support to NCSARequestLog

Jetty-5.1.2 - 18 January 2005
 + Added id and ref support to XmlConfiguration
 + Cleaned up AbstractSessionManager synchronization.
 + Fixed potential concurrent login problem with JAAS
 + Apply patch #1103953

Jetty-4.2.23 - 16 January 2005
 + Cleaned up AbstractSessionManager synchronization.
 + Fixed potential concurrent login problem with JAAS

Jetty-5.1.2pre0 - 22 December 2004
 + Fixed case of Cookie parameters
 + Support Secure and HttpOnly in session cookies
 + Modified useRequestedID handling to only use IDs from other contexts
 + Added global invalidation to AbstractSessionManager
 + UnavailableException handling from handle
 + Fixed suffix filters

Jetty-4.2.23RC0 - 17 December 2004
 + LineInput handles readers with small internal buffer
 + Added LogStream to capture stderr and stdout to logging
 + Support Secure and HttpOnly in session cookies
 + Build unsealed jars

Jetty-5.1.1 - 1 December 2004

Jetty-5.1.1RC1
 + Some minor findbugs code cleanups
 + Made more WebApplicationHandle configuration methods public.
 + Fixed ordering of filters with multiple interleaved mappings.
 + Allow double // within URIs
 + Applied patch for MD5 hashed credentials for MD5

Jetty-5.1.1RC0 - 17 November 2004
 + fix for adding recognized EventListeners
 + fix commons logging imports to IbmJsseListener
 + added new contributed shell start/stop script
 + excluded ErrorPageHandler from standard build in extra/jdk1.2 build

Jetty-5.1.0 - 14 November 2004

Jetty-5.1.RC1 - 24 October 2004
 + Allow JSSE listener to be just confidential or just integral.
 + Fixed NPE for null contenttype
 + improved clean targets
 + when committed setHeader is a noop rather than IllegalStateException
 + Partially flush writers on every write so content length can be detected.
 + Build unsealed jars
 + default / mapping does not apply to Filters
 + many minor cleanups suggested from figbug utility
 + Allow multiple accepting threads

Jetty-5.1.RC0 - 11 October 2004
 + Fixed many minor issues from J2EE 1.4 TCK testing
See sf.net bugs 1031520 - 1032205
 + Refactored, simplified and optimized HttpOutputStream
 + LineInput handles readers with small internal buffer
 + Added LogStream to capture stderr and stdout to logging
 + Added filter chain cache
 + Added JSR77 servlet statistic support
 + Refactored webapp context configurations
 + Added LifeCycle events and generic container.
 + Upgraded to ant-1.6 for jasper
 + Fixed HTAccessHandler
 + JBoss 4.0.0 support

Jetty-5.0.0 - 10 September 2004

Jetty-5.0.RC4 - 5 September 2004
 + Fixed configuration of URL alias checking
 + JettyJBoss: Use realm-name from web.xml if present, otherwise use security-domain from jboss-web.xml

Jetty-5.0.RC3 - 28 August 2004
 + DIGEST auth handles qop, stale and maxNonceAge.
 + Less verbose warning for non validating xml parser.
 + fixed jaas logout for jetty-jboss
 + fixed deployment of ejb-link elements in web.xml with jboss
 + Update to jasper 5.0.27
 + Added parameters for acceptQueueSize and lowResources level.
 + Changed default URI encoding to UTF-8
 + Fixes to work with java 1.5
 + JettyPlus upgrade to XAPool 1.3.3. and HSQLDB 1.7.2
 + JettyPlus addition of pluggable DataSources
 + Always say close for HTTP/1.0 non keep alive.

Jetty-4.2.22 - 23 August
 + fixed jaas logout for jetty-jboss integration
 + fixed deployment of ejb-link elements in web.xml for jboss
 + Added parameters for acceptQueueSize and lowResources level.

Jetty-5.0.RC2 - 2 July 2004
 + Fixed DIGEST challenge delimiters
 + HTAccess calls UnixCrypt correctly
 + integrated jetty-jboss with jboss-3.2.4
 + Error dispatchers are always GET requests.
 + OPTIONS works for all URLs on default servlet
 + add JMX support for JettyPlus
 + add listing of java:comp/env for webapp with JMX
 + make choice of override of JNDI ENC entries: config.xml or web.xml
 + Default servlet may use only pathInfo for resource
 + Fixed session leak in j2ee
 + Fixed no-role security constraint combination.
 + Fix to use runas roles during servlet init and destroy
 + Fixed JAAS logout
 + HttpContext sendError for authentication errors

Jetty-4.2.21 - 2 July 2004
 + integrated jetty-jboss with jboss-3.2.4
 + add JMX support for JettyPlus
 + add listing of java:comp/env for webapp with JMX
 + make choice of override of JNDI ENC entries: config.xml or web.xml
 + Fixed JAAS logout

Jetty-5.0.RC1 - 24 May 2004
 + Changed to apache 2.0 license
 + added extra/etc/start-plus.config to set up main.class for jettyplus
 + maxFormContentLength may be unlimited with <0 value
 + Fixed HTTP tunnel timeout setting.
 + Improved handling of exception from servlet init.
 + FORM auth redirects to context on a re-auth
 + Handle multiple virutal hosts from JBoss 3.2.4RC2

Jetty-4.2.20 - 22 May 2004
 + maxFormContentLength may be unlimited with <0 value
 + Fixed HTTP tunnel timeout setting.
 + Improved handling of exception from servlet init.
 + FORM auth redirects to context on a re-auth

Jetty-5.0.0RC0 - 7 April 2004
 + Updated JettyPlus to JOTM 1.4.3 (carol-1.5.2, xapool-1.3.1)
 + ServletContext attributes wrap HttpContext attributes.
 + Factored out XML based config from WebApplicationContext
 + Improved RequestLog performance
 + Fixed j2se 1.3 problem with HttpFields
 + Default servlet respectes servlet path
 + Fixed setCharacterEncoding for parameters.
 + Fixed DOS problem
 + Worked around bad jboss URL handler in XMLParser
 + Forced close of connections over stop/start
 + ProxiedFor field support added to NCSARequestLog
 + Fixed Default servlet for non empty servlet paths
 + Updated mx4j to V2
 + Updated jasper to 5.0.19
 + Changed dist naming convention to lowercase

Jetty-4.2.20RC0 - 7 April 2004
 + Worked around bad jboss URL handler in XMLParser
 + Forced close of connections over stop/start
 + HttpFields protected headers
 + ProxiedFor field support added to NCSARequestLog
 + Fixed Default servlet for non empty servlet paths
 + Changed dist naming convention to lowercase

Jetty-4.2.19 - 19 Mar 2004
 + Fixed DOS attack problem

Jetty-5.0.beta2 - 12 Feb 2004
 + Added skeleton JMX MBean for jetty plus
 + Fixed HEAD with empty chunk bug.
 + Fixed jetty.home/work handling
 + Fixed setDate thread safety
 + Fixed SessionManager init
 + Improved low thread handling
 + FileResource better handles non sun JVM
 + Monitor closes socket before exit
 + Updated to Japser 5.0.16
 + RequestDispatcher uses request encoding for query params
 + Fixed busy loop in threadpool run
 + Reorganized ServletHolder init
 + Added log4j context repository to jettyplus
 + NPE guard for no-listener junit deployment
 + Added experimental NIO listeners again.
 + fixed filter dispatch configuration.
 + fixed lazy authentication with FORMs

Jetty-4.2.18 - 1 Mar 2004
 + Added log4j context repository to jettyplus
 + NPE guard for no-listener junit deployment
 + Improved log performance
 + Fixed j2se 1.3 problem with HttpFields
 + Suppress some more IOExceptions
 + Default servlet respectes servlet path

Jetty-4.2.17 - 1 Feb 2004
 + Fixed busy loop in threadpool run
 + Reorganized ServletHolder init

Jetty-4.2.16 - 30 Jan 2004
 + Fixed setDate multi-cpu race
 + Improved low thread handling
 + FileResource better handles non sun JVM
 + Fixed HttpTunnel for JDK 1.2
 + Monitor closes socket before exit
 + RequestDispatcher uses request encoding for query params
 + Update jasper to 4.1.29

Jetty-5.0.beta1 - 24 December 2003
 + SecurityConstraints not reset by stop() on custom context
 + Fixed UnixCrypt handling in HTAccessHandler
 + Added patch for JBoss realm single sign on
 + Reorganized FAQ
 + Env variables for CGI
 + Removed support for old JBoss clustering

Jetty-4.2.15 - 24 December 2003
 + SecurityConstraints not reset by stop() on custom context
 + Fixed UnixCrypt handling in HTAccessHandler
 + Added patch for JBoss realm single sign on
 + Environment variables for CGI
 + Removed support for old JBoss clustering

Jetty-5.0.beta0 - 22 November 2003
 + Removed support for HTTP trailers
 + PathMap uses own Map.Entry impl for IBM JVMs
 + Use ${jetty.home}/work or WEB-INF/work for temp directories if present
 + Protect ThreadPool.run() from interrupted exceptions
 + Added org.mortbay.http.ErrorHandler for error pages.
 + Fixed init race in HttpFields cache
 + Allow per listener handlers
 + Added MsieSslHandler to handle browsers that don't grok persistent SSL (msie 5)
 + Respect content length when decoding form content.
 + JBoss integration uses writer rather than stream for XML config handling
 + Expire pages that contain set-cookie as per RFC2109 recommendation
 + Updated jasper to 5.0.14beta
 + Removed the CMR/CMP distributed session implementation

Jetty-4.2.15rc0 - 22 November 2003
 + PathMap uses own Map.Entry impl for IBM JVMs
 + Race in HttpFields cache
 + Use ${jetty.home}/work or WEB-INF/work for temp directories if present
 + Protect ThreadPool.run() from interrupted exceptions
 + Added org.mortbay.http.ErrorHandler for error pages.
 + JsseListener checks UserAgent for browsers that can't grok persistent SSL (msie5)
 + Removed the CMR/CMP distributed session implementation

Jetty-4.2.14 - 04 November 2003
 + respect content length when decoding form content.
 + JBoss integration uses writer rather than stream for XML config handling
 + Fixed NPE in SSO
 + Expire pages that contain set-cookie as per RFC2109 recommendation

Jetty-5.0.alpha3 - 19 October 2003
 + Reworked Dispatcher to better support cross context sessions.
 + Use File.toURI().toURL() when jdk 1.2 alternative is available.
 + Priority added to ThreadPool
 + replaced win32 service with http://wrapper.tanukisoftware.org
 + FileClassPath derived from walk of classloader hierarchy.
 + Implemented security constraint combinations
 + Set TransactionManager on JettyPlus datasources and pools
 + Fixed null pointer if no sevices configured for JettyPlus
 + Updated jasper and examples to 5.0.12
 + Lazy authentication if no auth constraint.
 + Restore servlet handler after dispatch
 + Allow customization of HttpConnections
 + Failed requests excluded from duration stats

Jetty-4.2.14RC1 - 19 October 2003
 + Reworked Dispatcher to better support cross context sessions.
 + Added UserRealm.logout and arrange for form auth
 + Allow customization of HttpConnections
 + Failed requests excluded from

Jetty-4.2.14RC0 - 7 October 2003
 + Correctly setup context classloader in cross context dispatch.
 + Put a semi busy loop into proxy tunnels for IE problems
 + Fixed handling of error pages for IO and Servlet exceptions
 + updated extra/j2ee to jboss 3.2.1+
 + Use File.toURI().toURL() when jdk 1.2 alternative is available.
 + cookie timestamps are in GMT
 + Priority on ThreadedServer
 + replaced win32 service with http://wrapper.tanukisoftware.org
 + Build fileclasspath from a walk of the classloaders
 + Set TransactionManager on JettyPlus datasources and pools
 + Fixed null pointer if no sevices configured for JettyPlus
 + Fixed comments with embedded double dashes on jettyplus.xml file

Jetty-5.0.alpha2 - 19 September 2003
 + Use commons logging.
 + Use log4j if extra is present.
 + Improved JMX start.
 + Update jakarta examples
 + Correctly setup context classloader in cross context dispatch.
 + Turn off validation without non-xerces errors
 + minor doco updates.
 + moved mailing lists to sourceforge.
 + Put a semi busy loop into proxy tunnels for IE problems
 + MultipartRequest supports multi value headers.
 + XML entity resolution uses URLs not Resources
 + Implemented ServletRequestListeners as optional filter.
 + Moved error page mechanism to be webapp only.
 + Fixed error page handling of IO and Servlet exceptions.

Jetty-5.0.alpha1 - 12 August 2003
 + Switched to mx4j
 + Improve combinations of Security Constraints
 + Implemented locale encoding mapping.
 + Synced with 4.2.12
 + Updated to Jasper 5.0.7
 + Server javadoc from war

Jetty-5.0.alpha0 - 16 Jul 2003
 + Compiled against 2.4 servlet spec.
 + Implemented remote/local addr/port methods
 + Updated authentication so that a normal Principal is used.
 + updated to jasper 5.0.3
 + Implemented setCharaterEncoding
 + Implemented filter-mapping <dispatcher> element
 + Implemented Dispatcher forward attributes.

Jetty-4.2.12 - 12 August 2003
 + Restore max inactive interval for session manager
 + Removed protection of org.mortbay.http attributes
 + Fixed parameter ordering for a forward request.
 + Fixed up HTAccessHandler
 + Improved error messages from ProxyHandler
 + Added missing S to some OPTIONS strings
 + Added open method to threaded server.
 + FORMAuthenticator does 403 with empty error page.
 + Fixed MIME types for chemicals
 + Padding for IE in RootNotFoundHandler

Jetty-4.2.11 - 12 July 2003
 + Fixed race in servlet initialization code.
 + Cookie params all in lower case.
 + Simplified AJP13 connection handling.
 + Prevent AJP13 from reordering query.
 + Support separate Monitor class for start
 + Branched for Jetty 5 development.

Jetty-4.2.10 - 7 July 2003
 + Updates to JettyPlus documentation
 + Updates to Jetty tutorial for start.jar, jmx etc

Jetty-4.2.10pre2 - 4 July 2003
 + Improvement to JettyPlus config of datasources and connection pools
 + Addition of mail service for JettyPlus
 + Move to Service-based architecture for JettyPlus features
 + Re-implementation of JNDI
 + Many improvements in JettyPlus java:comp handling
 + Allow multiple security-role-ref elements per servlet.
 + Handle Proxy-Connection better
 + Cleaned up alias handling.
 + Confidential redirection includes query
 + handle multiple security role references
 + Fixed cookie handling for old cookies and safari
 + Restricted ports in ProxyHandler.
 + URI always encodes %
 + Session statistics
 + XmlConfiguration can get/set fields.

Jetty-4.2.10pre1 - 2 June 2003
 + Fixed JSP code visibility problem introduced in Jetty-4.2.10pre0
 + Added stop.jar
 + Added SSO implementation for FORM authentication.
 + WebApplicationContext does not reassign defaults descriptor value.
 + Fixed AJP13 protocol so that request/response header enums are correct.
 + Fixed form auth success redirect after retry, introduced in 4.2.9rc1
 + Trace support is now optional (in AbstractHttpHandler).
 + Deprecated forced chunking.
 + Form authentication remembers URL over 403
 + ProxyHandler has improved test for request content
 + Removed support of org.mortbay.http.User role.
 + Fixed problem with shared session for inter context dispatching.

Jetty-4.2.10pre0 - 5 May 2003
 + Moved Log4JLogSink into JettyPlus
 + Added ability to override jetty startup class by using -Djetty.server on runline
 + Incorporate JettyPlus jotm etc into build.
 + Massive reorg of the CVS tree.
 + Incorporate jetty extra and plus into build
 + Integrate with JAAS
 + Apply the append flag of RolloverFileOutputStream constructor.
 + RolloverFileOutputStream manages Rollover thread.
 + New look and feel for www site.
 + Fixed table refs in JDBCUserRealm.
 + Allow params in form auth URLs
 + Updated to jasper jars from tomcat 4.1.24
 + Allow query params in error page URL.
 + ProxyHandler checks black and white lists for Connect.
 + Merge multivalued parameters in dispatcher.
 + Fixed CRLF bug in MultiPartRequest
 + Warn if max form content size is reached.
 + getAuthType returns CLIENT_CERT instead of CLIENT-CERT.
 + getAuthType maps the HttpServletRequest final strings.
 + FORM Authentication is serializable for session distribution.

Jetty-4.2.9 - 19 March 2003
 + Conditional headers check after /dir to /dir/ redirection.

Jetty-4.2.9rc2 - 16 March 2003
 + Fixed build.xml for source release
 + Made rfc2068 PUT/POST Continues support optional.
 + Defaults descriptor has context classloader set.
 + Allow dispatch to j_security_check
 + Added X-Forwarded-For header in ProxyHandler
 + Updated included jmx jars

Jetty-4.2.9rc1 - 6 March 2003
 + Work around URLClassloader not handling leading /
 + Dump servlet can load resources for testing now.
 + Added trust manager support to SunJsseListener.
 + Added support for client certs to AJP13.
 + Cleaned up includes
 + Removed checking for single valued headers.
 + Optional 2.4 behaviour for sessionDestroyed notification.
 + Stop proxy url from doing user interaction.
 + Turn request log buffering off by default.
 + Reduced default context cache sizes (Total 1MB file 100KB).
 + ProxyHandler has black and white host list.
 + Added requestlog to HttpContext.
 + Allow delegated creation of WebApplication derivations.
 + Check Data contraints before Auth constraints

Jetty-4.2.8_01 - 18 February 2003
 + Patched first release of 4.2.8 with correct version number
 + Fixed CGI servlet to handle multiple headers.
 + Added a SetResponseHeadersHandler, can set P3P headers etc.
 + ProxyHandler can handle multiple cookies.
 + Fixed AdminServlet to handle changed getServletPath better.
 + Default servlet can have own resourceBase.
 + Rolled back SocketChannelListener to 4.2.5 version
 + Added option to resolve remote hostnames.  Defaults to off.
 + Added MBeans for Servlets and Filters
 + Moved ProxyHandler to the src1.4 tree

Jetty-4.2.7 - 4 February 2003
 + Upgraded to JSSE 1.0.3_01 to fix security problem.
 + Fixed proxy tunnel for non persistent connections.
 + Relative sendRedirect handles trailing / correctly.
 + Changed PathMap to conform to / getServletPath handling.

Jetty-4.2.6 - 24 January 2003
 + Improved synchronization on AbstractSessionManager.
 + Allow AJP13 buffers to be resized.
 + Fixed LineInput problem with expanded buffers.
 + ClientCertAuthentication updates request.
 + Fixed rel sendRedirects for root context.
 + Added HttpContext.setHosts to restrict context by real interface.
 + Added MBeans for session managers
 + Improved SocketChannelListener contributed.
 + Added version to HttpServerMBean.

Jetty-4.2.5 - 14 January 2003
 + Fixed pathParam bug for ;jsessionid
 + Don't process conditional headers and ranges for includes
 + Added Log4jSink in the contrib directory.
 + Fixed requestedSessionId null bug.

Jetty-4.2.4 - 4 January 2003
 + Fixed stop/start handling of servlet context
 + Reuse empty LogSink slots.
 + HTAccessHandler checks realm as well as htpassword.
 + Clear context listeners after stop.
 + Clear context attributes after stop.
 + Use requestedSessionId as default session ID.
 + Added MBeans for handlers
 + Upgraded jasper to 4.1.18

Jetty-4.2.4rc0 - 12 December 2002
 + Simplified ThreadedServer
 + Use ThreadLocals for ByteArrayPool to avoid synchronization.
 + Use Version to reset HttpFields
 + Cheap clear for HttpFields
 + Fixed setBufferSize NPE.
 + Cleaned up some unused listener throws.
 + Handle chunked form data.
 + Allow empty host header.
 + Avoid optional 100 continues.
 + Limit form content size.
 + Handle = in param values.
 + Added HttpContext.flushCache
 + Configurable root context.
 + RootNotFoundHandler to help when no context found.
 + Update jasper to 4.1.16beta
 + Fixed dir listing from jars.
 + Dir listings in UTF8
 + Character encoding handling for GET requests.
 + Removed container transfer encoding handling.
 + Improved setBufferSize handling
 + Code logs objects rather than strings.
 + Better access to session manager.
 + Fixed isSecure and getScheme for SSL over AJP13
 + Improved ProxyHandler to the point is works well for non SSL.
 + Implemented RFC2817 CONNECT in ProxyHandler
 + Added gzip content encoding support to Default and ResourceHandler

Jetty-4.2.3 - 2 December 2002
 + Removed aggressive threadpool shrinkage to avoid deadlock on SMP machines.
 + Fixed some typos
 + Added links to Jetty Powered page
 + Clean up of ThreadedServer.stop()
 + Updated bat scripts
 + Added PKCS12Import class to import PKCS12 key directly
 + removed old HttpContext.setDirAllowed()
 + added main() to org.mortbay.http.Version
 + Check form authentication config for leading /
 + Cleaner servlet stop to avoid extra synchronization on handle
 + org.mortbay.http.HttpContext.FileClassPathAttribute

Jetty-4.2.2 - 20 November 2002
 + Fixed sendRedirect for non http URLS
 + Fixed URI query recycling for persistent connections
 + Fixed handling of empty headers
 + Added EOFException to reduce log verbosity on closed connections.
 + Avoided bad buffer status after closed connection.

Jetty-4.2.1 - 18 November 2002
 + Fixed bad optimization in UrlEncoding
 + Re-enabled UrlEncoding test harnesses

Jetty-4.2.0 - 16 November 2002
 + Fixed AJP13 buffer size.
 + Fixed remove listener bug.
 + Fixed include of Invoker servlet.
 + Restrict 304 responses to seconds time resolution.
 + Use IE date formatting for speed.
 + Removed jasper source and just include jars from 4.1.12
 + Worked around JVM1.3 bug for JSPs
 + Lowercase jsessionid for URLs only.
 + Made NCSARequestLog easier to extend.
 + Added definitions for RFC2518 WebDav response codes.
 + Removed remaining non portable getBytes() calls
 + Added upload demo to dump servlet.
 + Many more optimizations.

Jetty-4.1.4 - 16 November
 + Fixed ContextLoader parent delegation bug
 + Fixed remove SocketListener bug.
 + Fixed Invoker servlet for RD.include
 + Use IE date formatting for last-modified efficiency
 + Last modified handling uses second resolution.
 + Made NCSARequestLog simpler to extend.

Jetty-4.2.0rc1 - 2 November 2002
 + Support default mime mapping defined by *
 + Recycling of HttpFields class.
 + Renamed Filter application methods.
 + Fixed firstWrite after commit.
 + Fixed ContextLoader parent delegation bug.
 + Fixed problem setting the size of chunked buffers.
 + Removed unused Servlet and Servlet-Engine headers.
 + Fixed servletpath on invoker for named servlets.
 + Fixed directory resource bug in JarFileResource.
 + Improved handling of 2 byte encoded characters within forms.

Jetty-4.2.0rc0 - 24 October 2002
 + Greg's birthday release!
 + Added embedded iso8859 writer to HttpOutputStream.
 + Removed duplicate classes from jar
 + Fixed RolloverFileOutputStream without date.
 + Fixed SessionManager initialization
 + Added authenticator to admin.xml
 + Fixed Session timeout NPE.

 Jetty-4.1.3 - 24 October 2002
 + Fixed RolloverFileOutputStream without date.
 + Fixed SessionManager initialization
 + Added authenticator to admin.xml
 + Fixed Session timeout NPE.

Jetty-4.0.6 - 24 October 2002
 + Clear interrupted status in ThreadPool
 + Fixed forward query string handling
 + fixed forward attribute handling for jsp-file servlets
 + Fixed setCharacterEncoding to work with getReader
 + Fixed handling of relative sendRedirect after forward.
 + Fixed virtual hosts temp directories.

Jetty-4.2.0beta0 - 13 October 2002
 + New ThreadPool implementation.
 + New Buffering implementation.
 + New AJP13 implementation.
 + Removed Dispatcher dependancy on ServletHttpContext
 + getNamedDispatcher(null) returns containers default servlet.
 + unquote charset in content type
 + Stop/Start filters in declaration order.
 + Use "standard" names for default,jsp & invoker servlets.
 + Fixed caching of directories to avoid shared buffers.
 + Fixed bad log dir detection
 + Fix Session invalidation bug
 + Build without jmx
 + 404 instead of 403 for WEB-INF requests
 + FORM authentication sets 403 error page
 + Allow %3B encoded ; in URLs
 + Allow anonymous realm
 + Update jasper to 4.1.12 tag

Jetty-4.1.2 - 13 October 2002
 + Some AJP13 optimizations.
 + getNamedDispatcher(null) returns containers default servlet.
 + unquote charset in content type
 + Stop/Start filters in declaration order.
 + Use "standard" names for default,jsp & invoker servlets.
 + Fixed caching of directories to avoid shared buffers.
 + Fixed bad log dir detection
 + Fix Session invalidation bug
 + Build without jmx
 + 404 instead of 403 for WEB-INF requests
 + FORM authentication sets 403 error page
 + Allow %3B encoded ; in URLs
 + Allow anonymous realm
 + Update jasper to 4.1.12 tag

Jetty-4.1.1 - 30 September 2002
 + Fixed client scripting vulnerability with jasper2.
 + Merged LimitedNCSARequestLog into NCSARequestLog
 + Fixed space in resource name handling for jdk1.4
 + Moved launcher/src to src/org/mortbay/start
 + Fixed infinite recursion in JDBCUserRealm
 + Avoid setting sotimeout for optimization.
 + String comparison of If-Modified-Since headers.
 + Touch files when expanding jars
 + Deprecated maxReadTime.
 + Cache directory listings.

Jetty-4.1.0 - 22 September 2002
 + Fixed CGI+windows security hole.
 + Fixed AJP13 handling of mod_jk loadbalancing.
 + Stop servlets in opposite order to start.
 + NCSARequest log buffered default
 + WEB-INF/classes before WEB-INF/lib
 + Sorted directory listings.
 + Handle unremovable tempdir.
 + Context Initparams to control session cookie domain, path and age.
 + ClientCertAuthenticator protected from null subjectDN
 + Added LimitedNCSARequestLog
 + Use javac -target 1.2 for normal classes

Jetty-4.1.0RC6 - 14 September 2002
 + Don't URL encode FileURLS.
 + Improved HashUserRealm doco
 + FormAuthenticator uses normal redirections now.
 + Encode URLs of Authentication redirections.
 + Added logon.jsp for no cookie form authentication.
 + Extended Session API to pass request for jvmRoute handling
 + Fixed problem with AJP 304 responses.
 + Improved look and feel of demo
 + Cleaned up old debug.
 + Added redirect to welcome file option.

Jetty-4.1.0RC5 - 8 September 2002
 + AJP13Listener caught up with HttpConnection changes.
 + Added commandPrefix init param to CGI
 + More cleanup in ThreadPool for idle death.
 + Improved errors for misconfigured realms.
 + Implemented security-role-ref for isUserInRole.

Jetty-4.1.0RC4 - 30 August 2002
 + Included IbmJsseListener in the contrib directory.
 + Updated jasper2 to 4.1.10 tag.
 + Reverted to 302 for all redirections as all clients do not understand 303
 + Created statsLock sync objects to avoid deadlock when stopping.

Jetty-4.1.0RC3 - 28 August 2002
 + Fixed security problem for suffix matching with trailing "/"
 + addWebApplications encodes paths to allow for spaces in file names.
 + Improved handling of PUT,DELETE & MOVE.
 + Improved handling of path encoding in Resources for bad JVMs
 + Added buffering to request log
 + Created and integrated the Jetty Launcher
 + Made Resource canonicalize it's base path for directories
 + Allow WebApplicationHandler to be used with other handlers.
 + Added defaults descriptor to addWebApplications.
 + Allow FORM auth pages to be within security constraint.

Jetty-4.1.0RC2 - 20 August 2002
 + Conveninace setClassLoaderJava2Compliant method.
 + Clear interrupted status in ThreadPool
 + Fixed HttpFields cache overflow
 + Improved ByteArrayPool to handle multiple sizes.
 + Added HttpListener.bufferReserve
 + Use system line separator for log files.
 + Updated to Jasper2 (4_1_9 tag)
 + Build ant, src and zip versions with the release

Jetty-4.1.0RC1 - 11 August 2002
 + Fixed forward query string handling
 + Fixed setCharacterEncoding to work with getReader
 + Fixed getContext to use canonical contextPathSpec
 + Improved the return codes for PUT
 + Made HttpServer serializable
 + Updated international URI doco
 + Updated jasper to CVS snapshot 200208011920
 + Fixed forward to jsp-file servlet
 + Fixed handling of relative sendRedirect after forward.

Jetty-4.1.0RC0 - 31 July 2002
 + Fixed getRealPath for packed war files.
 + Changed URI default charset back to ISO_8859_1
 + Restructured Password into Password and Credentials
 + Added DigestAuthenticator
 + Added link to a Jetty page in Korean.
 + Added ExpiryHandler which can set a default Expires header.

Jetty-4.0.5 - 31 July 2002
 + Fixed getRealPath for packed war files.
 + Reversed order of ServletContextListener.contextDestroyed calls
 + Fixed getRequestURI for RD.forward to return new URI.

Jetty-4.1.B1 - 19 July 2002
 + Updated mini.http.jar target
 + CGI Servlet, pass all HTTP headers through.
 + CGI Servlet, catch and report program invocation failure status.
 + CGI Servlet, fixed suffix mapping problem.
 + CGI Servlet, set working directory for exec
 + Support HTTP/0.9 requests again
 + Reversed order of ServletContextListener.contextDestroyed calls
 + Moved dynamic servlet handling to Invoker servlet.
 + Moved webapp resource handling to Default servlet.
 + Sessions create attribute map lazily.
 + Added PUT,DELETE,MOVE support to webapps.
 + Added 2.4 Filter dispatching support.

Jetty-3.1.9 - 15 July 2002
 + Allow doHead requests to be forwarded.
 + Fixed race in ThreadPool for minThreads <= CPUs

Jetty-4.1.B0 - 13 July 2002
 + Added work around of JDK1.4 bug with NIO listener
 + Moved 3rd party jars to $JETTY_HOME/ext
 + Fixed ThreadPool bug when minThreads <= CPUs
 + close rather than disable stream after forward
 + Allow filter init to access servlet context methods.
 + Keep notFoundContext out of context mapping lists.
 + mod_jk FAQ
 + Fixed close problem with load balancer.
 + Stopped RD.includes closing response.
 + RD.forward changes getRequestURI.
 + NCSARequestLog can log to stderr

Jetty-4.1.D2 - 24 June 2002
 + Support trusted external authenticators.
 + Moved jmx classes from JettyExtra to here.
 + Set contextloader during webapplicationcontext.start
 + Added AJP13 listener for apache integration.
 + Fixed ChunkableOutputStream close propagation
 + Better recycling of HttpRequests.
 + Protect session.getAttributeNames from concurrent modifications.
 + Allow comma separated cookies and headers
 + Back out Don't chunk 30x empty responses.
 + Conditional header tested against welcome file not directory.
 + Improved ThreadedServer stopping on bad networks
 + Use ThreadLocals to avoid unwrapping in Dispatcher.

Jetty-4.0.4 - 23 June 2002
 + Back out change: Don't chunk 30x empty responses.
 + Conditional header tested against welcome file not directory.
 + Improved ThreadedServer stopping on bad networks

Jetty-4.0.3 - 20 June 2002
 + WebapplicationContext.start sets context loader
 + Fixed close propagation of on-chunked output streams
 + Force security disassociation.
 + Better recycling of HttpRequests.
 + Protect session.getAttributeNames from concurrent modifications.
 + Allow session manager to be initialized when set.
 + Fixed japanese locale
 + Allow comma separated cookies and headers

Jetty-4.1.D1 - 8 June 2002
 + Recycle servlet requests and responses
 + Added simple buffer pool.
 + Reworked output buffering to keep constant sized buffers.
 + Don't chunk 30x empty responses.
 + Fixed "" contextPaths in Dispatcher.
 + Removed race for the starting of session scavaging
 + Fixed /foo/../bar// bug in canonical path.
 + Merged ResourceBase and SecurityBase into HttpContext

Jetty-4.0.2 - 6 June 2002
 + Fixed web.dtd references.
 + Fixed handler/context start order.
 + Added OptimizeIt plug
 + Fixed /foo/../bar// bug in canonical path.
 + Don't chunk 30x empty responses.
 + Fixed "" contextPaths in Dispatcher.
 + Removed race for the starting of session scavaging

Jetty-3.1.8 - 6 June 2002
 + Made SecurityConstraint.addRole() require authentication.
 + Fixed singled threaded dynamic servlets
 + Fixed no slash context redirection.
 + Fixed /foo/../bar// bug in canonical path.

Jetty-4.1.D0 - 5 June 2002
 + The 4.1 Series started looking for even more performance
within the 2.3 specification.
 + Removed the HttpMessage facade mechanism
 + BRAND NEW WebApplicationHandler & WebApplicationContext
 + Added TypeUtil to reduce Integer creation.
 + General clean up of the API for for MBean getters/setters.
 + Experimental CLIENT-CERT Authenticator
 + Restructured ResourceHandler into ResourceBase
 + Fixed web.dtd references.
 + Fixed handler/context start order.
 + Added OptimizeIt plug.

Jetty-4.0.1 - 22 May 2002
 + Fixed contextclassloader on ServletContextEvents.
 + Support graceful stopping of context and server.
 + Fixed "null" return from getRealPath
 + OutputStreamLogSink config improvements
 + Updated jasper to 16 May snapshot

Jetty-4.0.1RC2 - 14 May 2002
 + Better error for jre1.3 with 1.4 classes
 + Cleaned up RD query string regeneration.
 + 3DES Keylength was being reported as 0. Now reports 168 bits.
 + Implemented the run-as servlet tag.
 + Added confidential and integral redirections to HttpListener
 + Fixed ServletResponse.reset() to resetBuffer.

Jetty-4.0.1RC1 - 29 April 2002
 + Improved flushing of chunked responses
 + Better handling if no realm configured.
 + Expand ByteBuffer full limit with capacity.
 + Fixed double filtering of welcome files.
 + Fixed FORM authentication auth of login page bug.
 + Fixed setTempDirectory creation bug
 + Avoid flushes during RequestDispatcher.includes

Jetty-4.0.1RC0 - 18 April 2002
 + Updated Jasper to CVS snapshot from Apr 18 18:50:59 BST 2002
 + Pass pathParams via welcome file forward for jsessionid
 + Extended facade interfaces to HttpResponse.sendError
 + Moved basic auth handling to HttpRequest
 + AbstractSessionManager sets contextClassLoader for scavanging
 + Set thread context classloader for webapp load-on-startup inits
 + Added extract arg to addWebApplications
 + Fixed delayed response bug:
Stopped HttpConnection consuming input from timedout connection.
 + DTD allows static "Get" and "Set" methods to be invoked.

Jetty-4.0.0 - 22 March 2002
 + Updated tutorial configure version
 + Added IPAddressHandler for IP restrictions
 + Updated contributors.
 + Minor documentation updates.
 + Jetty.sh cygwin support

Jetty-4.0.RC3 - 20 March 2002
 + Fixed ZZZ offset format to +/-HHMM
 + Updated history
 + JDBCUserRealm instantiates JDBC driver
 + ContextInitialized notified before load-on-startup servlets.
 + Suppress WriterOutputStream warning.
 + Changed html attribute order for mozilla quirk.

Jetty-4.0.RC2 - 12 March 2002
 + Fixed security constraint problem with //
 + Fixed version for String XmlConfigurations
 + Fixed empty referrer in NCSA log.
 + Dont try to extract directories
 + Added experimental nio SocketChannelListener
 + Added skeleton load balancer
 + Fixed column name in JDBCUserRealm
 + Remove last of the Class.forName calls.
 + Removed redundant sessionID check.
 + Security FAQ
 + Disabled the Password EXEC mechanism by default

Jetty-3.1.7 - 12 Mar 2002
 + Fixed security problem with constraints being bypassed with //
in URLs

Jetty-4.0.RC1 - 06 March 2002
 + Added ContentEncodingHandler for compression.
 + Fixed filter vs forward bug.
 + Improved efficiency of quality list handling
 + Simplified filter API to chunkable streams
 + XmlParser is validating by default. use o.m.x.XmlParser.NotValidating property to change.
 + contextDestroyed event sent before destruction.
 + Minor changes to make HttpServer work on J2ME CVM
 + Warn if jdk 1.4 classes used on JVM <1.4
 + WebApplication will use ContextLoader even without WEB-INF directory.
 + FileResource depends less on FilePermissions.
 + Call response.flushBuffer after service to flush wrappers.
 + Empty suffix for temp directory.
 + Contributors list as an image to prevent SPAM!
 + Fixed recursive DEBUG loop in Logging.
 + Updated jetty.sh to always respect arguments.

Jetty-3.1.6 - 28 Feb 2002
 + Implemented 2.3 clarifications to security constraint semantics
PLEASE REVIEW YOUR SECURITY CONSTRAINTS (see README).
 + Empty suffix for temp directory.
 + Fixed HttpFields remove bug
 + Set Listeners default scheme
 + LineInput can handle any sized marks
 + HttpResponse.sendError makes a better attempt at finding an error page.
 + Dispatcher.forward dispatches directly to ServletHolder to avoid
premature exception handling.

Jetty-4.0.B2 - 25 Feb 2002
 + Minor Jasper updates
 + Improve handling of unknown URL protocols.
 + Improved default jetty.xml
 + Adjust servlet facades for welcome redirection
 + User / mapping rather than /* for servlet requests to static content
 + Accept jetty-web.xml or web-jetty.xml in WEB-INF
 + Added optional JDK 1.4 src tree
 + o.m.u.Frame uses JDK1.4 stack frame handling
 + Added LoggerLogSink to direct Jetty Logs to JDK1.4 Log.
 + Start ServletHandler as part of the FilterHandler start.
 + Simplified addWebApplication
 + Added String constructor to XmlConfiguration.
 + Added org.mortbay.http.JDBCUserRealm
 + Init classloader for JspServlet
 + Slightly more agressive eating unused input from non persistent connection.

Jetty-4.0.B1 - 13 Feb 2002
 + WriterOutputStream so JSPs can include static resources.
 + Suppress error only for IOExceptions not derivitives.
 + HttpConnection always eats unused bodies
 + Merged HttpMessage and Message
 + LineInput waits for LF after CF if seen CRLF before.
 + Added setClassLoader and moved getFileClassPath to HttpContext
 + Updated examples webapp from tomcat
 + getRequestURI returns encoded path
 + Servlet request destined for static content returns paths as default servlet

Jetty-4.0.B0 - 4 Feb 2002
 + Implemented 2.3 security constraint semantics
PLEASE REVIEW YOUR SECURITY CONSTRAINTS (see README).
 + Stop and remove NotFound context for HttpServer
 + HttpContext destroy
 + Release process builds JettyExtra
 + Welcome files may be relative
 + Fixed HttpFields remove bug
 + Added Array element to XMLConfiguration
 + Allow listener schemes to be set.
 + Added index links to tutorial
 + Renamed getHttpServers and added setAnonymous
 + Updated crimson to 1.1.3
 + Added hack for compat tests in watchdog for old tomcat stuff
 + Added AbstractSessionManager
 + Support Random Session IDs in HashSessionManager.
 + Common handling of TRACE
 + Updated tutorial and FAQ
 + Reduce object count and add hash width to StringMap
 + Factor out RolloverFileOutputStream from OutputStreamLogSink
 + Remove request logSink and replace with RequestLog using
RolloverFileOutputStream
 + Handle special characters in resource file names better.
 + Welcome file dispatch sets requestURI.
 + Removed triggers from Code.

Jetty-4.0.D4 - 14 Jan 2002
 + Prevent output after forward
 + Handle ServletRequestWrappers for Generic Servlets
 + Improved handling of UnavailableException
 + Extract WAR files to standard temp directory
 + URI uses UTF8 for % encodings.
 + Added BlueRibbon campaign.
 + RequestDispatcher uses cached resources for include
 + Improved HttpResponsse.sendError error page matching.
 + Fixed noaccess auth demo.
 + FORM auth caches UserPrincipal
 + Added isAuthenticated to UserPrincipal

Jetty-4.0.D3 - 31 Dec 2001
 + Fixed cached filter wrapping.
 + Fixed getLocale again
 + Patch jasper to 20011229101000
 + Removed limits on mark in LineInput.
 + Corrected name to HTTP_REFERER in CGI Servlet.
 + Fixed UrlEncoding for % + combination.
 + Generalized temp file handling
 + Fixed ContextLoader lib handling.
 + DateCache handles misses better.
 + HttpFields uses DateCache more.
 + Moved admin port to 8081 to avoid JBuilder
 + Made Frame members private and fixed test harness
 + cookies with maxAge==0 expire on 1 jan 1970
 + setCookie always has equals

Jetty-3.1.5 - 11 Dec 2001
 + setCookie always has equals for cookie value
 + cookies with maxage==0 expired 1 jan 1970
 + Fixed formatting of redirectURLs for NS4.08
 + Fixed ChunableInputStream.resetStream bug.
 + Ignore IO errors when trying to persist connections.
 + Allow POSTs to static resources.
 + stopJob/killStop in ThreadPool to improve stopping
ThreadedServer on some platforms.
 + Branched at Jetty_3_1

Jetty-4.0.D2 - 2 Dec 2001
 + Removed most of the old doco, which needs to be
rewritten and added again.
 + Restructured for demo and test hierarchies
 + Fixed formatting of redirect URLs.
 + Removed ForwardHandler.
 + Removed Demo.java (until updated).
 + Made the root context a webapplication.
 + Moved demo docroot/servlets to demo directory
 + added addWebApplications auto discovery
 + Disabled last forwarding by setPath()
 + Removed Request set methods (will be replaced)
 + New event model to decouple from beans container.
 + Better handling of charset in form encoding.
 + Allow POSTs to static resources.
 + Fixed ChunableInputStream.resetStream bug.
 + Ignore IO errors when trying to persist connections.
 + Allow POSTs to static resources.
 + stopJob/killStop in ThreadPool to improve stopping
ThreadedServer on some platforms.

Jetty-4.0.D1 - 14 Nov 2001
 + Fixed ServletHandler with no servlets
 + Fixed bug with request dispatcher parameters
 + New ContextLoader implementation.
 + New Dispatcher implementation
 + Added Context and Session Event Handling
 + Added FilterHolder
 + Added FilterHandler
 + Changed HandlerContext to HttpContext
 + Simplified ServletHandler
 + Removed destroy methods
 + Simplified MultiMap

Jetty-4.0.D0 - 06 Nov 2001
 + Branched from Jetty_3_1 == Jetty_3_1_4
 + 2.3 Servlet API
 + 1.2 JSP API
 + Jasper from tomcat4
 + Start SessionManager abstraction.
 + Added examples webapp from tomcat4
 + Branched at Jetty_3_1

Jetty-3.1.4 - 06 Nov 2001
 + Added RequestLogFormat to allow extensible request logs.
 + Support the ZZZ timezone offset format in DateCache
 + HTAccessHandler made stricter on misconfiguration
 + Generate session unbind events on a context.stop()
 + Default PathMap separator changed to ":,"
 + PathMap now ignores paths after ; or ? characters.
 + Remove old stuff from contrib that had been moved to extra
 + getRealPath accepts \ URI separator on platforms using \ file separator.

Jetty-3.1.3 - 26 Oct 2001
 + Fix security problem with trailing special characters.
Trailing %00 enabled JSP source to be viewed or other
servlets to be bypassed.
 + Fixed several problems with external role authentication.
Role authentication in JBoss was not working correctly and
there were possible object leaks. The fix required an API
change to UserPrinciple and UserRealm.
 + Allow a per context UserRealm instance.
 + Upgraded JSSE to 1.0.2
 + Improved FORM auth handling of role failure.
 + Improved Jasper debug output.
 + Improved ThreadedServer timeout defaults
 + Fixed binary files in CVS
 + Fixed Virtual hosts to case insensitive.
 + PathMap spec separator changed from ',' to ':'. May be set with
org.mortbay.http.PathMap.separators system property.
 + Correct dispatch to error pages with javax attributes set.

Jetty-3.1.2 - 13 Oct 2001
 + Fixed double entry on PathMap.getMatches
 + Fixed servlet handling of non session url params.
 + Fixed attr handling in XmlParser.toString
 + Fixed request log date formatting
 + Fixed NotFoundHandler handling of unknown methods
 + Fixed FORM Authentication username.
 + Fixed authentication role handling in FORM auth.
 + FORM authentication passes query params.
 + Added short delay to shutdown hook for JVM bug.
 + Added ServletHandler.sessionCount()
 + Added run target to ant
 + Changed 304 responses for Opera browser.
 + Changed JSESSIONID to jsessionid
 + Log OK state after thread low warnings.
 + Changed unsatisfiable range warnings to debug.
 + Further improvements in handling of shutdown.

Jetty-3.1.1 - 27 Sep 2001
 + Fixed jar manifest format - patched 28 Sep 2001
 + Removed JDK 1.3 dependancy
 + Fixed ServletRequest.getLocale().
 + Removed incorrect warning for WEB-INF/lib jar files.
 + Handle requestdispatcher during init.
 + Use lowercase tags in html package to be XHTML-like.
 + Correctly ignore auth-constraint descriptions.
 + Reduced verbosity of bad URL errors from IIS virus attacks

Jetty-3.1.0 - 21 Sep 2001
 + Added long overdue Tutorial documentation.
 + Improved some other documentation.
 + Fix ResourceHandler cache invalidate.
 + Fix ServletResponse.setLocale()
 + Fix reuse of Resource
 + Fix Jetty.bat for spaces.
 + Fix .. handling in URI
 + Fix REFFERER in CGI
 + Fix FORM authentication on exact patterns
 + Fix flush on stop bug in logs.
 + Fix param reading on CGI servlet
 + New simplified jetty.bat
 + Improved closing of listeners.
 + Optimized List creation
 + Removed win32 service.exe
 + Added HandlerContext.registerHost

Jetty-3.1.rc9 - 02 Sep 2001
 + Added bin/orgPackage.sh script to change package names.
 + Changed to org.mortbay domain names.
 + Form auth login and error pages relative to context path.
 + Fixed handling of rel form authentication URLs
 + Added support for Nonblocking listener.
 + Added lowResourcePersistTimeMs for more graceful degradation when
we run out of threads.
 + Patched Jasper to 3.2.3.
 + Added handlerContext.setClassPaths
 + Fixed bug with non cookie sessions.
 + Format cookies in HttpFields.

Jetty-3.1.rc8 - 22 Aug 2001
 + Support WEB-INF/web-jetty.xml configuration extension for webapps
 + Allow per context log files.
 + Updated sponsors page
 + Added HttpServer statistics
 + Don't add notfound context.
 + Many major and minor optimizations:
* ISO8859 conversion
* Buffer allocation
* URI pathAdd
* StringMap
* URI canonicalPath
* OutputStreamLogSink replaces WriterLogSink
 + Separation of URL params in HttpHandler API.
 + Fixed handling of default mime types
 + Allow contextpaths without leading /
 + Removed race from dynamic servlet initialization.

Jetty-3.1.rc7 - 9 Aug 2001
 + Fix bug in sendRedirect for HTTP/1.1
 + Added doco for Linux port redirection.
 + Don't persist connections if low on threads.
 + Added shutdown hooks to Jetty.Server to trap Ctl-C
 + Fixed bug with session ID generation.
 + Added FORM authentication.
 + Remove old context path specs
 + Added UML diagrams to Jetty architecture documentation.
 + Use Enumerations to reduce conversions for servlet API.
 + Optimized HttpField handling to reduce object creatiyon.
 + ServletRequest SSL attributes in line with 2.2 and 2.3 specs.
 + Dump Servlet displays cert chains
 + Fixed redirect handling by the CGI Servlet.
 + Fixed request.getPort for redirections from 80
 + Added utility methods to ServletHandler for wrapping req/res pairs.
 + Added method handling to HTAccessHandler.
 + ServletResponse.sendRedirect puts URLs into absolute format.

Jetty-3.1.rc6 - 10 Jul 2001
 + Avoid script vulnerability in error pages.
 + Close persistent HTTP/1.0 connections on missing Content-Length
 + Use exec for jetty.sh run
 + Improved SSL debugging information.
 + KeyPairTool can now load cert chains.
 + KeyPairTool is more robust to provider setup.
 + Fixed bug in B64Code. Optimised B64Code.
 + Added Client authentication to the JsseListener
 + Fixed a problem with Netscape and the acrobat plugin.
 + Improved debug output for IOExceptions.
 + Updated to JSSE-1.0.2, giving full strength crypto.
 + Win32 Service uses Jetty.Server instead of HttpServer.
 + Added getResource to HandleContext.
 + WebApps initialize resourceBase before start.
 + Fixed XmlParser to handle xerces1.3 OK
 + Added Get element to the XmlConfiguration class.
 + Added Static calls to the XmlConfiguration class.
 + Added debug and logging config example to demo.xml
 + Moved mime types and encodings to property bundles.
 + RequestDispatch.forward() uses normal HandlerContext.handle()
path if possible.
 + Cleaned up destroy handling of listeners and contexts.
 + Removed getConfiguration from LifeCycleThread to avoid JMX clash.
 + Cleaned up Win32 Service server creation.
 + Moved gimp image files to Jetty3Extra

Jetty-3.1.rc5 - 1 May 2001
 + Added build target for mini.jetty.jar - see README.
 + Major restructing of packages to separate servlet dependancies.
  c.m.XML  - moved XML dependant classes from c.m.Util
  c.m.HTTP - No servlet or XML dependant classes:
  c.m.Jetty.Servlet - moved from c.m.HTTP.Handler.Servlet
  c.m.Servlet - received some servlet dependant classes from HTTP.
 + Added UnixCrypt support to c.m.U.Password
 + Added HTaccessHandler to authenitcate against apache .htaccess files.
 + Added query param handling to ForwardHandler
 + Added ServletHandler().setUsingCookies().
 + Optimized canonical path calculations.
 + Warn and close connections if content-length is incorrectly set.
 + Request log contains bytes actually returned.
 + Fixed handling of empty responses at header commit.
 + Fixed ResourceHandler handling of ;JSESSIONID
 + Fixed forwarding to null pathInfo requests.
 + Fixed handling of multiple cookies.
 + Fixed EOF handling in MultiPartRequest.
 + Fixed sync of ThreadPool idleSet.
 + Fixed jetty.bat classpath problems.

Jetty-3.0.6 - 26 Apr 2001
 + Fixed handling of empty responses at header commit.
 + Fixed ResourceHandler handling of ;JSESSIONID
 + Fixed forwarding to null pathInfo requests.
 + Fixed EOF handlding in MultiPartRequest.
 + Fixed sync of ThreadPool idleSet.
 + Load-on-startup the JspServlet so that precompiled servlets work.

Jetty-3.1.rc4 - 14 April 2001
 + Include full versions of JAXP and Crimson
 + Added idle thread getter to ThreadPool.
 + Load-on-startup the JspServlet so that precompiled servlets work.
 + Removed stray debug println from the Frame class.

Jetty-3.0.5 - 14 Apr 2001
 + Branched from 3.1 trunk to fix major errors
 + Fixed LineInput bug EOF
 + Improved flush ordering for forwarded requests.
 + Turned off range handling by default until bugs resolved
 + Don't chunk if content length is known.
 + fixed getLocales handling of quality params
 + Created better random session ID
 + Resource handler strips URL params like JSESSION.
 + Fixed session invalidation unbind notification to conform with spec
 + Load-on-startup the JspServlet so that precompiled servlets work.

Jetty-3.1.rc3 - 9 April 2001
 + Implemented multi-part ranges so that acrobat is happy.
 + Simplified multipart response class.
 + Improved flush ordering for forwarded requests.
 + Improved ThreadPool stop handling
 + Frame handles more JIT stacks.
 + Cleaned up handling of exceptions thrown by servlets.
 + Handle zero length POSTs
 + Start session scavenger if needed.
 + Added ContentHandler Observer to XmlParser.
 + Allow webapp XmlParser to be observed for ejb-ref tags etc.
 + Created better random session ID

Jetty-3.1.rc2 - 30 Mar 2001
 + Lifecycle.start() may throw Exception
 + Added MultiException to throw multiple nested exceptions.
 + Improved logging of nested exceptions.
 + Only one instance of default MIME map.
 + Use reference JAXP1.1 for XML parsing.y
 + Version 1.1 of configuration dtd supports New objects.
 + Improved handling of Primitive classes in XmlConfig
 + Renamed getConnection to getHttpConnection
 + fixed getLocales handling of quality params
 + fixed getParameter(name) handling for multiple values.
 + added options to turn off ranges and chunking to support acrobat requests.

Jetty-3.1.rc1 - 18 Mar 2001
 + Moved JMX and SASL handling to Jetty3Extra release
 + Fixed problem with ServletContext.getContext(uri)
 + Added Jetty documentation pages from JettyWiki
 + Cleaned up build.xml script
 + Minimal handling of Servlet.log before initialization.
 + Various SSL cleanups
 + Resource handler strips URL params like JSESSION.

Jetty-3.1.rc0 - 23 Feb 2001
 + Added JMX management framework.
 + Use Thread context classloader as default context loader parent.
 + Fixed init order for unnamed servlets.
 + Fixed session invalidation unbind notification to conform with spec
 + Improved handling of primitives in utilities.
 + Socket made available via HttpConnection.
 + Improved InetAddrPort and ThreadedServer to reduce DNS lookups.
 + Dynamic servlets may be restricted to Context classloader.
 + Reoganized packages to allowed sealed Jars
 + Changed getter and setter methods that did not conform to beans API.

Jetty-3.0.4 - 23 Feb 2001
 + Fixed LineInput bug with split CRLF.

Jetty-3.0.3 - 3 Feb 2001
 + Fixed pipelined request buffer bug.
 + Handle empty form content without exception.
 + Allow Log to be disabled before initialization.
 + Included new Jetty Logo
 + Implemented web.xml servlet mapping to a JSP
 + Fixed handling of directories without trailing /

Jetty-3.0.2 - 13 Jan 2001
 + Replaced ResourceHandler FIFO cache with LRU cache.
 + Greatly improved buffering in ChunkableOutputStream
 + Padded error bodies for IE bug.
 + Improved HTML.Block efficiency
 + Improved jetty.bat
 + Improved jetty.sh
 + Handle unknown status reasons in HttpResponse
 + Ignore included response updates rather than IllegalStateException
 + Removed classloading stats which were causing circular class loading problems.
 + Allow '+' in path portion of a URL.
 + Try ISO8859_1 encoding if can't find ISO-8859-1
 + Restructured demo site pages.
 + Context specific security permissions.
 + Added etc/jetty.policy as example policy file.

Jetty-3.0.1 - 20 Dec 2000
 + Fixed value unbind notification for session invalidation.
 + Removed double null check possibility from ServletHolder

Jetty-3.0.0 - 17 Dec 2000
 + Improved jetty.sh logging
 + Improved dtd resolution in XML parser.
 + Fixed taglib parsing
 + Fixed rel path handling in default configurations.
 + Optional extract war files.
 + Fixed WriterLogSink init bug
 + Use inner class to avoid double null check sync problems
 + Fixed rollover bug in WriterLogSink

Jetty-3.0.0.rc8 - 13 Dec 2000
 + Optional alias checking added to FileResource.  Turned on by default
on all platforms without the "/" file separator.
 + Mapped *.jsp,*.jsP,*.jSp,*.jSP,*.Jsp,*.JsP,*.JSp,*.JSP
 + Tidied handling of ".", ".." and "//" in resource paths
 + Protected META-INF as well as WEB-INF in web applications.
 + Jetty.Server catches init exceptions per server
 + getSecurityHandler creates handler at position 0.
 + SysV unix init script
 + Improved exit admin handling
 + Change PathMap handling of /* to give precedence over suffix mapping.
 + Forward to welcome pages rather than redirect.
 + Removed special characters from source.
 + Default log options changed if in debug mode.
 + Removed some unused variables.
 + Added ForwardHandler
 + Removed security constraint on demo admin server.
 + Patched jasper to tomcat 3.2.1

Jetty-3.0.0.rc7 - 02 Dec 2000
 + Fixed security problem with lowercase WEB-INF uris on windows.
 + Extended security constraints (see README and WebApp Demo).
 + Set thread context classloader during handler start/stop calls.
 + Don't set MIME-Version in response.
 + Allow dynamic servlets to be served from /
 + Handle multiple inits of same servlet class.
 + Auto add a NotFoundHandler if needed.
 + Added NotFoundServlet
 + Added range handling to ResourceHandler.
 + CGI servlet handles not found better.
 + WEB-INF protected by NotFoundServlet rather than security constraint.
 + PUT, MOVE disabled in WebApplication unless defaults file is passed.
 + Conditionals apply to puts, dels and moves in ResourceHandler.
 + URIs accept all characters < 0xff.
 + Set the AcceptRanges header.
 + Depreciated RollOverLogSink and moved functionality to an
improved WriterLogSink.
 + Changed log options to less verbose defaults.
 + ThreadedServer.forceStop() now makes a connection to itself to handle non-premptive close.
 + Double null lock checks use ThreadPool.__nullLockChecks.
 + Split Debug servlet out of Admin Servlet.
 + Added Com.mortbay.HTTP.Handler.Servlet.Context.LogSink attribute
to Servlet Context. If set, it is used in preference to the system log.

Jetty-3.0.0.rc6 - 20 Nov 2000
 + RequestDispatcher.forward() only resets buffer, not headers.
 + Added ServletWriter that can be disabled.
 + Resource gets systemresources from it's own classloader.
 + don't include classes in release.
 + Allow load-on-startup with no content.
 + Fixed RollOverFileLogSink bug with extra log files.
 + Improved Log defaults
 + Don't start HttpServer log sink on add.
 + Admin servlet uses unique links for IE.
 + Added Win32 service support
 + Reduced risk of double null check sync problem.
 + Don't set connection:close for normal HTTP/1.0 responses.
 + RequestDispatcher new queries params replace old.
 + Servlet init order may be negative.
 + Corrected a few of the many spelling mistakes.
 + Javadoc improvements.
 + Webapps serve dynamics servlets by default.
 + Warn for missing WEB-INF or web.xml
 + Sessions try version 1 cookies in set-cookie2 header.
 + Session cookies are given context path
 + Put extra server and servlet info in header.
 + Version details in header can be suppressed with System property
java.com.mortbay.HTTP.Version.paranoid
 + Prevent reloading dynamic servlets at different paths.
 + Implemented resource aliases in HandlerContext - used by Servlet Context
 + Map tablib configuration to resource aliases.
 + Implemented customizable error pages.
 + Simple stats in ContextLoader.
 + Allow HttpMessage state to be manipulated.
 + Allow multiple set cookies.

Jetty-3.0.0.rc5 - 12 Nov 2000
 + Default writer encoding set by mime type if not explicitly set.
 + Relax webapp rules, accept no web.xml or no WEB-INF
 + Pass flush through ServletOut
 + Avoid jprobe race warnings in DateCache
 + Allow null cookie values
 + Servlet exceptions cause 503 unavailable rather than 500 server error
 + RequestDispatcher can dispatch static resources.
 + Merged DynamicHandler into ServletHandler.
 + Added debug form to Admin servlet.
 + Implemented servlet load ordering.
 + Moved JSP classpath hack to ServletHolder
 + Removed Makefile build system.
 + Many javadoc cleanups.

Jetty-2.4.9 - 12 Nov 2000
 + HttpListener ignore InterruptedIOExceptions
 + HttpListener default max idle time = 20s
 + HtmlFilter handles non default encodings
 + Writing HttpRequests encodes path
 + HttpRequest.write uses ISO8859_1 encoding.

Jetty-3.0.0.rc4 - 6 Nov 2000
 + Provide default JettyIndex.properties
 + Fixed mis-synchronization in ThreadPool.stop()
 + Fixed mime type mapping bug introduced in RC3
 + Ignore more IOExceptions (still visible with debug).

Jetty-3.0.0.rc3 - 5 Nov 2000
 + Changed ThreadPool.stop for IBM 1.3 JVM
 + Added bin/jetty.sh run script.
 + upgraded build.xml to ant v1.2
 + Set MaxReadTimeMs in all examples
 + Further clean up of the connection close actions
 + Moved unused classes from com.mortbay.Util to com.mortbay.Tools in
new distribution package.
 + Handle mime suffixes containing dots.
 + Added gz tgz tar.gz .z mime mappings.
 + Fixed default mimemap initialization bug
 + Optimized persistent connections by recycling objects
 + Added HandlerContext.setHttpServerAccess for trusted contexts.
 + Set the thread context class loader in HandlerContext.handle
 + Prevent servlet setAttribute calls to protected context attributes.
 + Removed redundant context attributes.
 + Implemented mime mapping in webapplications.
 + Strip ./ from relative resources.
 + Added context class path dynamic servlet demo

Jetty-3.0.0.rc2 - 29 Oct 2000
 + Replaced ISO-8859-1 literals with StringUtil static
 + Pass file based classpath to JspServlet (see README).
 + Prevented multiple init of ServletHolder
 + ErlEncoding treats params without values as empty rather than null.
 + Accept public DTD for XmlConfiguration (old style still supported).
 + Cleaned up non persistent connection close.
 + Accept HTTP/1. as HTTP/1.0 (for netscape bug).
 + Fixed thread name problem in ThreadPool

Jetty-3.0.0.rc1 - 22 Oct 2000
 + Added simple admin servlet.
 + Added CGI to demo
 + Added HashUserRealm and cleaned up security constraints
 + Added Multipart request and response classes from Jetty2
 + Moved and simplified ServletLoader to ContextLoader.
 + Initialize JSP with classloader.
 + All attributes in javax. java. and com.mortbay. name spaces to be set.
 + Partial handling of 0.9 requests.
 + removed Thread.destroy() calls.
 + Cleaned up exception handling.

Jetty-2.4.8 23 Oct 2000
 + Fixed bug with 304 replies with bodies.
 + Improved win32 make files.
 + Fixed closing socket problem

Jetty-3.0.B05 - 18 Oct 2000
 + Improved null returns to get almost clean watchdog test.
 + Cleaned up response committing and flushing
 + Handler RFC2109 cookies (like any browser handles them!)
 + Added default webapp servlet mapping /servlet/name/*
 + Improved path spec interpretation by looking at 2.3 spec
 + Implemented security-role-ref for servlets
 + Protected servletConfig from downcast security problems
 + Made test harnesses work with ant.
 + improved ant documentation.
 + Removed most deprecation warnings
 + Fixed JarFileResource to handle jar files without directories.
 + Implemented war file support
 + Java2 style classloading
 + Improved default log format for clarity.
 + Separated context attributes and initParams.

Jetty-3.0.B04 - 12 Oct 2000
 + Restricted context mapping to simple model for servlets.
 + Fixed problem with session ID in paths
 + Added modified version of JasperB3.2 for JSP
 + Moved FileBase to docroot
 + Merged and renamed third party jars.
 + Do not try multiple servlets for a request.
 + Implemented Context.getContext(uri)
 + Added webdefault.xml for web applications.
 + Redirect to index files, so index.jsp works.
 + Filthy hack to teach jasper JspServer Jetty classpath

Jetty-3.0.B03 - 9th Oct 2000
 + Expanded import package.*; lines
 + Expanded leading tabs to spaces
 + Improved Context to Handler contract.
 + Parse but not handler startup ordering in web applications.
 + Send request log via a LogSink
 + Added append mode in RolloverFileLogSink
 + Made LogSink a Lifecycle interface
 + Improved handler toString
 + Redirect context only paths.
 + Pass object to LogSink
 + Implemented request dispatching.
 + Redo dynamic servlets handling
 + Improved Log rollover.
 + Simplified path translation and real path calculation.
 + Catch stop and destroy exceptions in HttpServer.stop()
 + Handle ignorable spaces in XmlConfiguration
 + Handle ignorable spaces in WebApplication
 + Warn about explicit sets of WebApplication
 + Remove 411 checks as IE breaks this rule after redirect.
 + Removed last remnants JDK 1.1 support
 + Added release script

Jetty-2.4.7 - 6th Oct 2000
 + Allow Objects to be passed to LogSink
 + Set content length on errors for keep alive.
 + Added encode methods to URI
 + Improved win32 build
 + fixes to SSL doco
 + Support key and keystore passwords
 + Various improvements to  ServletDispatch, PropertyTree and
associated classes.

Jetty-3.0.B02 - 24st Aug 2000
 + Fixed LineInput bug with SSL giving CR pause LF.
 + Fixed HTTP/1.0 input close bug
 + Fixed bug in TestRFC2616
 + Improved ThreadedServer stop and destroy
 + Use resources in WebApplication
 + Added CGI servlet

Jetty-3.0.B01 - 21st Aug 2000
 + SSL implemented with JsseListener
 + Partial implementation of webapp securitycontraints
 + Implemented more webapp configuration
 + Switched to the aelfred XML parser from microstar, which is
only partially validating, but small and lightweight

Jetty-2.4.6 - 16th Aug 2000
 + Turn Linger off before closing sockets, to allow restart.
 + JsseListener & SunJsseListener added and documented
 + com.mortbay.Util.KeyPairTool added to handle openSSL SSL keys.
 + Minor changes to compile with jikes.
 + Added passive mode methods to FTP

Jetty-3.0.A99 - 10 Aug 2000
 + Implemented jetty.xml configuration
 + Added Xmlconfiguration utility
 + ServletLoader simplied and uses ResourcePath
 + Replaced FileHandler with ResourceHandler
 + Use SAX XML parsing instead of DOM for space saving.
 + Removed FileBase. Now use ResourceBase instead
 + Added Resource abstraction
 + Make it compile cleanly with jikes.
 + Re-added commented out imports for JDK-1.1 compile

Jetty-3.0.A98 - 20 July 2000
 + Implemented Jetty demos and Site as Web Application.
 + Implemented WebApplicationContext
 + Switched to JDK1.2 only
 + ServletRequest.getServerPort() returns 80 rather than 0
 + Fixed constructor to RolloverFileLogSink
 + Improved synchronization on LogSink
 + Allow HttpRequest.toString() handles bad requests.

Jetty-3.0.A97 - 13 July 2000
 + Tempory request log implementation
 + Less verbose debug
 + Better tuned SocketListener parameters
 + Started RequestDispatcher implementation.
 + Added WML mappings
 + Fixed makefiles for BSD ls
 + Fixed persistent commits with no content (eg redirect+keep-alive).
 + Implemented servlet isSecure().
 + Implemented servlet getLocale(s).
 + Formatted version in server info string.
 + Protect setContentLength from a late set in default servlet
HEAD handling.
 + Added error handling to LifeCycleThread
 + implemented removeAttribute on requests

Jetty-2.4.5 - 9th July 2000
 + Don't mark a session invalid until after values unbound.
 + Formatted version in server info.
 + Added HtmlExpireFilter and removed response cache
revention from HtmlFilter.
 + Fixed transaction handling in JDBC wrappers

Jetty-3.0.A96 - 27 June 2000
 + Fixed bug with HTTP/1.1 Head reqests to servlets.
 + Supressed un-needed chunking EOF indicators.

Jetty-3.0.A95 - 24 June 2000
 + Fixed getServletPath for default "/"
 + Handle spaces in file names in FileHandler.

Jetty-3.0.A94 - 19 June 2000
 + Implemented Sessions.
 + PathMap exact matches can terminate with ; or # for
URL sessions and targets.
 + Added HandlerContext to allow grouping of handlers into
units with the same file, resource and class configurations.
 + Cleaned up commit() and added complete() to HttpResponse
 + Updated license to clarify that commercial usage IS OK!

Jetty-3.0.A93 - 14 June 2000
 + Major rethink! Moved to 2.2 servlet API
 + Lots of changes and probably unstable

Jetty-3.0.A92 - 7 June 2000
 + Added HTML classes to jar
 + Fixed redirection bug in FileHandler

Jetty-2.4.4 - 3rd June 2000
 + Many debug call optimizations
 + Added RolloverFileLogSink
 + Improved LogSink configuration
 + Support System.property expansions in PropertyTrees.
 + Added uk.org.gosnell.Servlets.CgiServlet to contrib
 + HttpRequest.setRequestPath does not null pathInfo.
 + BasicAuthHandler uses getResourcePath so it can be used
behind request dispatching
 + Added HTML.Composite.replace
 + FileHandler implements IfModifiedSince on index files.
 + Added build-win32.mak

Jetty-3.0.A91 - 3 June 2000
 + Improved LogSink mechanism
 + Implemented realPath and getResource methods for servlets.
 + Abstracted ServletHandler
 + Simplified HttpServer configuration methods and arguments
 + Simplified class loading
 + Added HTML classes from Jetty2

Jetty-3.0.A9 - 7 May 2000
 + Improvided finally handling of output end game.
 + Fixed double chunking bug in SocketListener.
 + File handler checks modified headers on directory indexes.
 + ServletLoader tries unix then platform separator for zip separator.

Jetty-3.0.A8 4th May 2000
 + Servlet2_1 class loading re-acrchitected. See README.
 + Moved Sevlet2_1 handler to com.mortbay.Servlet2_1
 + addCookie takes an int maxAge rather than a expires date.
 + Added LogSink extensible log architecture.
 + Code.ignore only outputs when debug is verbose.
 + Added Tenlet class for reverse telnet.

Jetty-2.4.3 - 4th May 2000 STABLE
 + Pass Cookies with 0 max age to browser.
 + Allow CRLF in UrlEncoded

Jetty-2.4.2 - 23rd April 2000
 + Added LogSink and FileLogSink classes to allow extensible
Log handling.
 + Handle nested RequestDispatcher includes.
 + Modified GNUJSP to prevent close in nested requests.
 + Added GNUJSP to JettyServer.prp file.

Jetty-3.0.A7 - 15 Apr 2000
 + Include java 1.2 source hierarchy
 + removed excess ';' from source
 + fixed flush problem with chunked output for IE5
 + Added InetGateway to help debug IE5 problems
 + added removeValue method to MultiMap

Jetty-2.4.1 - 9th April 2000
 + Removed debug println from ServletHolder.
 + Set encoding before exception in FileHandler.
 + Fixed bug in HtmlFilter for tags split between writes.

Jetty-3.0.A6 - 9 Apr 2000
 + Integrated skeleton 2.1 Servlet container
 + Improved portability of Frame and Debug.
 + Dates forced to use US locale
 + Removed Converter utilities and InetGateway.
 + added bin/useJava2Collections to convert to JDK1.2

Jetty-2.4.0 - 24th March 2000
 + Upgraded to gnujsp 1.0.0
 + Added per servlet resourceBase configuration.
 + Absolute URIs are returned by getRequestURI (if sent by browser).
 + Improved parsing of stack trace in debug mode.
 + Implemented full handling of cookie max age.
 + Moved SetUID native code to contrib hierarchy
 + Form parameters only decoded for POSTs
 + RequestDispatcher handles URI parameters
 + Fixed bug with RequestDispatcher.include()
 + Fixed caste problem in UrlEncoded
 + Fixed null pointer in ThreadedServer with stopAll
 + Added VirtualHostHandler for virtual host handling
 + Added doc directory with a small start

Jetty-2.3.5 - 25th January 2000
 + Fixed nasty bug with HTTP/1.1 redirects.
 + ProxyHandler sends content for POSTs etc.
 + Force locale of date formats to US.
 + Fixed expires bug in Cookies
 + Added configuration option to turn off Keep-Alive in HTTP/1.0
 + Allow configured servlets to be auto reloaded.
 + Allow properties to be configured for dynamic servlets.
 + Added contrib/com/kiwiconsulting/jetty JSSE SSL adaptor to release.

Jetty-2.3.4 - 18th January 2000
 + include from linux rather than genunix for native builds
 + Fixed IllegalStateException handling in DefaultExceptionHandler
 + MethodTag.invoke() is now public.
 + Improved HtmlFilter.activate header modifications.
 + Cookie map keyed on domain as well as name and path.
 + DictionaryConverter handles null values.
 + URI decodes applies URL decoding to the path.
 + Servlet properties allow objects to be stored.
 + Fixed interaction with resourcePaths and proxy demo.

Jetty-3.0.A5 - 19 Oct 1999
 + Use ISO8859_1 instead of UTF8 for headers etc.
 + Use char array in UrlEncoded.decode
 + Do our own URL string encoding with 8859-1
 + Replaced LF wait in LineInput with state boolean.

Jetty-2.3.3 - 19th October 1999 STABLE
 + Replaced UTF8 encoding with ISO-8859-1 for headers.
 + Use UrlEncoded for form parameters.
 + Do our own URL encoding with ISO-8859-1
 + HTTP.HTML.EmbedUrl uses contents encoding.

Jetty-2.3.2 - 17th October 1999
 + Fixed getReader bug with HttpRequest.
 + Updated UrlEncoded with Jetty3 version.

Jetty-3.0.A4 - 16 Oct 1999
 + Request attributes
 + Basic Authentication Handler.
 + Added LF wait after CR to LineInput.
 + UTF8 in UrlDecoded.decodeString.

Jetty-2.3.1 - 14th October 1999
 + Force UTF8 for FTP commands
 + Force UTF8 for HTML
 + Changed demo servlets to use writers in preference to outputstreams
 + NullHandler/Server default name.name.PROPERTIES to load
prefix/name.name.properties
 + Use UTF8 in HTTP headers
 + Added Oracle DB adapter
 + Added assert with no message to Code
 + ThreadedServer calls setSoTimeout(_maxThreadIdleMs) on
accepted sockets. Idle reads will timeout.
 + Prevented thread churn on idle server.
 + HTTP/1.0 Keep-Alive (about time!).
 + Fixed GNUJSP 1.0 resource bug.

Jetty-3.0.A3 - 14 Oct 1999
 + Added LifeCycle interface to Utils implemented by
ThreadPool, ThreadedServer, HttpListener & HttpHandler
 + StartAll, stopAll and destroyAll methods added to HttpServer.
 + MaxReadTimeMs added to ThreadedServer.
 + Added service method to HttpConnection for specialization.

Jetty-3.0.A2 - 13 Oct 1999
 + UTF8 handling on raw output stream.
 + Reduced flushing on writing response.
 + Fixed LineInput problem with repeated CRs
 + Cleaned up Util TestHarness.
 + Prevent entity content for responses 100-199,203,304
 + Added cookie support and demo.
 + HTTP/1.0 Keep-alive (about time!)
 + Virtual Hosts.
 + NotFound Handler
 + OPTION * Handling.
 + TRACE handling.
 + HEAD handling.

Jetty-3.0.A1 - 12 Oct 1999
 + LineInput uses own buffering and uses character encodings.
 + Added MultiMap for common handling of multiple valued parameters.
 + Added parameters to HttpRequest
 + Quick port of FileHandler
 + Setup demo pages.
 + Added PathMap implementing mapping as defined in the 2.2 API
specification (ie. /exact, /prefix/*, *.extention & default ).
 + Added HttpHandler interface with start/stop/destroy lifecycle
 + Updated HttpListener is start/stop/destroy lifecycle.
 + Implemented simple extension architecture in HttpServer.

Jetty-3.0.A0 - 9 Oct 1999
 + Started fresh repository in CVS
 + Moved com.mortbay.Base classes to com.mortbay.Util
 + Cleanup of UrlEncoded, using 1.2 Collections.
 + Cleanup of URI, using 1.2 Collections.
 + Extended URI to handle absolute URLs
 + Cleanup of LineInput, using 1.2 Collections.
 + Moved HttpInput/OutputStream to ChunkableInput/OutputStream.
 + Cleaned up chunking code to use LineInput and reduce buffering.
 + Added support for transfer and content encoding filters.
 + Added support for servlet 2.2 outbut buffer control.
 + Generalized notification of outputStream events.
 + Split HttpHeader into HttpFields and HttpMessage.
 + HttpMessage supports chunked trailers.
 + HttpMessage supports message states.
 + Added generalized HTTP Connection.
 + Cleanup of HttpRequest and decoupled from Servlet API
 + Cleanup and abstraction of ThreadPool.
 + ThreadedServer based on ThreadPool.
 + Cleanup of HttpResponse and decoupled from Servlet API
 + Created RFC2616 test harness.
 + gzip and deflate request transfer encodings
 + TE field coding and trailer handler
 + HttpExceptions now produce error pages with specific detail
of the exception.

Jetty-2.3.0 - 5th October 1999
 + Added SetUID class with native Unix call to set the
effective User ID.
 + FTP closes files after put/get.
 + FTP uses InetAddress of command socket for data socket.

Jetty-2.3.0A - 22 Sep 1999
 + Added GNUJSP 1.0 for the JSP 1.0 API.
 + Use javax.servlet classes from JWSDK1.0
 + Added "Powered by Jetty" button.
 + ServerContext available to HtmlFilters via context param
 + Made session IDs less predictable and removed race.
 + Added BuildJetty.java file.
 + Expanded tabs to spaces in source.

Jetty-2.2.8 - 15 Sep 1999
 + Fixed bug in Element.attribute with empty string values.
 + Made translation of getRequestURI() optional.
 + Removed recursion from TranslationHandler
 + Added disableLog() to turn off logging.
 + Allow default table attributes to be overriden.
 + Improved quoting in HTML element values

Jetty-2.2.7 - 9 Sep 1999
 + Reverted semantics of getRequestURI() to return untranslated URI.
 + Added GzipFilter for content encoding.
 + Added default row, head and cell elements to Table.
 + FileHandler passes POST request through if the file does not exist.

Jetty-2.2.6 - 5 Sep 1999
 + New implementation of ThreadPool, avoids a thread leak problem.
 + Fixed Cookie max age order of magnitude bug.
 + Cookies always available from getCookies.
 + Cookies parameter renamed to CookiesAsParameters
 + HttpRequest.getSession() always returns a session as per
the latest API spec.
 + Added destroy() method on all HttpHandlers.
 + ServletHandler.destroy destroys all servlets.
 + FileHandler does not server files ending in '/'
 + Ignore duplicate single valued headers, rather than
reply with bad request, as IE4 breaks the rules.
 + Allow the handling of getPathTranslated to
be configured in ServletHandler.
 + Removed JRUN options from ServletHandler configuration.
 + Added ServletRunnerHandler to the contrib directories.
 + Updated HTML package to better support CSS:
- cssClass, cssID and style methods added to element.
- SPAN added to Block
- media added to Style
- class StyleLink added.

Jetty-2.2.5 - 19 Aug 1999
 + Fixed bug with closing connections in ThreadedServer
 + Made start and stop non final in ThreadedServer
 + Better default handling of ServletExceptions
 + Always close connection after a bad request.
 + Set Expires header in HtmlFilter.
 + Don't override the cookie as parameter option.
 + Limited growth in MultiPartResponse boundary.
 + Improved error messages from Jetty.Server.
 + Close loaded class files so Win32 can overwrite
them before GC (what a silly file system!).

Jetty-2.2.4 - 2 Aug 1999
 + ThreadedServer can use subclasses of Thread.
 + Better help on Jetty.Server
 + HttpRequests may be passed to HttpFilter constructors.
 + HtmlFilter blanks IfModifiedSince headers on construction
 + Fixed bugs in HtmlFilter parser and added TestHarness.
 + Improved cfg RCS script.

Jetty-2.2.3 - 27 July 1999
 + Fixed parser bug in HtmlFilter
 + Made setInitialize public in ServletHolder
 + Improved performance of com.mortbay.HTML.Heading
 + Added stop call to HttpServer, used by Exit Servlet.
 + Simplified JDBC connection handling so that it works
with Java1.2 - albeit less efficiently.
 + FileHandler defaults to allowing directory access.
 + JDBC tests modified to use cloudscape as DB.

Jetty-2.2.2 - 22 July 1999
 + Fixed bug in HtmlFilter that prevented single char buffers
from being written.
 + Implemented getResourceAsStream in FileJarServletLoader
 + Fixed bug with CLASSPATH in FileJarServletLoader after attempt
to load from a jar.
 + Fixed bug in com.mortbay.Util.IO with thread routines.
 + Moved more test harnesses out of classes.
 + File handler passes through not allowed options for
non existant files.
 + NotFoundHandler can repond with SC_METHOD_NOT_ALLOWED.
 + Improved com.mortbay.Base.Log handling of different JVMs
 + Minor fixes to README

Jetty-2.2.1 - 18 July 1999
 + Comma separate header fields.
 + Protect against duplicate single valued headers.
 + Less verbose debug in PropertyTree
 + Ignore IOException in ThreadedServer.run() when closing.
 + Limit maximum line length in HttpInputStream.
 + Response with SC_BAD_REQUEST rather than close in more
circumstances
 + Handle continuation lines in HttpHeader.
 + HtmlFilter resets last-modified and content-length headers.
 + Implemented com.mortbay.Util.IO as a ThreadPool
 + Decoupled ExceptionHandler configuration from Handler stacks.
Old config style will produce warning and Default behavior.
See new config file format for changes.
 + Added TerseExceptionHandler
 + Added optional resourceBase property to HttpConfiguration. This
is used as a URL prefix in the getResource API and was suggested
by the JSERV and Tomcat implementors.

Jetty-2.2.0 - 1 July 1999
 + Improved feature description page.
 + Added Protekt SSL HttpListener
 + Moved GNUJSP and Protekt listener to a contrib hierarchy.
 + ThreadedServer.stop() closes socket before interrupting threads.
 + Exit servlet improved (a little).
 + Fixed some of the javadoc formatting.

Jetty-2.2.Beta4 - 29 June 1999
 + FileHandler flushes files from cache in DELETE method.
 + ThreadedServer.stop() now waits until all threads are stopped.
 + Options "allowDir" added to FileHandler.
 + Added getGlobalProperty to Jetty.Server and used this to
configure default page type.
 + Updated README.txt
 + Restructured com.mortbay.Jetty.Server for better clarity and
documentation.
 + Added comments to configuration files.
 + Made ServerSocket and accept call generic in ThreadedServer for
SSL listeners.
 + Altered meaning of * in PropertyTree to assist in abbreviated
configuration files.
 + Added JettyMinimalDemo.prp as an example of an abbreviated
configuration.
 + Expanded Mime.prp file
 + Added property handling to ServletHandler to read JRUN
servlet configuration files.

Jetty-2.2.Beta3 - 22 June 1999
 + Re-implemented ThreadedServer to improve and balance performance.
 + Added file cache to FileHandler
 + Implemented efficient version of
ServletContext.getResourceAsStream() that does not open a
new socket connection (as does getResource()).
 + LookAndFeelServlet uses getResourceAsStream to get the file
to wrap. This allows it to benefit from any caching done and
to wrap arbitrary content (not just files).
 + Restructure demo so that LookAndFeel content comes from simple
handler stack.
 + Fixed file and socket leaks in Include and Embed tags.
 + Ran dos2unix on all text files
 + Applied contributed patch of spelling and typo corrections
 + Added alternate constructors to HTML.Include for InputStream.
 + Server.shutdown() clears configuration so that server may
be restarted in same virtual machine.
 + Improved Block.write.
 + Fixed bug in HttpResponse flush.

Jetty-2.2.Beta2 - 12 June 1999
 + Added all write methods to HttpOutputStream$SwitchOutputStream
 + Added com.mortbay.Jetty.Server.shutdown() for gentler shutdown
of server. Called from Exit servlet
 + HttpRequest.getParameterNames() no longer alters the order
returned by getQueryString().
 + Handle  path info of a dynamic loaded servlets and
correctly set the servlet path.
 + Standardized date format in persistent cookies.

Jetty-2.2.Beta1 - 7 June 1999
 + Defined abstract ServletLoader, derivations of which can be
specified in HttpConfiguration properties.
 + Implemented all HttpServer attribute methods by mapping to the
HttpConfiguration properties.  Dynamic reconfiguration is NOT
supported by these methods (but we are thinking about it).
 + Close files after use to avoid "file leak" under heavy load.
 + Fixed missing copyright messages from some contributions
 + Fixed incorrect version numbers in a few places.
 + Improved ThreadPool synchronization and added minThreads.
 + Allow configuration of MinListenerThreads, MaxListenerThreads,
MaxListenerThreadIdleMs
 + HtmlFilter optimized for being called by a buffered writer.
 + Don't warn about IOExceptions unless Debug is on.
 + Limit the job queue only grow to the max number of threads.
 + Included GNUJSP 0.9.9
 + Optional use of DateCache in log file format
 + Fixed cache in FileJarServletLoader
 + Destroy requests and responses to help garbage collector.
 + Restructure ThreadedServer to reduce object creation.

Jetty-2.2.Beta0 - 31 May 1999
 + Servlet loader handles jar files with different files separator.
 + ThreadedServer gently shuts down.
 + Handle malformed % characters in URLs.
 + Included and improved version of ThreadPool for significant
performance improvement under high load.
 + HttpRequest.getCookies returns empty array rather than null for no
cookies.
 + Added HttpResponse.requestHandled() method to avoid bug with
servlet doHead method.
 + Added Page.rewind() method to allow a page to be written multiple
times
 + Added "Initialize" attribute to servlet configuration to allow
servlet to be initialized when loaded.
 + LogHandler changed to support only a single outfile and optional
append.
 + Included contributed com.mortbay.Jetty.StressTester class
 + Token effort to keep test files out of the jar
 + Removed support for STF

Jetty-2.2.Alpha1 - 7 May 1999
 + ServletHolder can auto reload servlets
 + Dynamic servlets can have autoReload configured
 + Wait for requests to complete before reloading.
 + Call destroy on old servlets when reloading.
 + Made capitalization of config file more consistent(ish)
 + Fixed bug in SessionDump

Jetty-2.2.Alpha0 - 6 May 1999
 + Improved PropertyTree implementation
 + Old Jetty.Server class renamed to Jetty.Server21
 + New Server class using PropertyTree for configuration
 + HttpHandlers given setProperties method to configure via Properties.
 + HttpListener class can be configured
 + Mime suffix mapping can be configured.
 + Removed historic API from sessions
 + Improved SessionDump servlet
 + Fixed date overflow in Cookies
 + HttpResponse.sendError avoids IllegalStateException
 + Added ServletLoader implementation if ClassLoader.
 + Dynamic loading of servlets.
 + Added reload method to ServletHolder, but no way to call it yet.
 + Changed options for FileServer
 + Implemented ServletServer
 + Removed SimpleServletServer

Jetty-2.1.7 - 22 April 1999
 + Fixed showstopper bug with getReader and getWriter in
requests and responses.
 + HttpFilter uses package interface to get HttpOutputStream

Jetty-2.1.6 - 21 April 1999
 + Reduced initial size of most hashtables to reduce
default memory overheads.
 + Throw IllegalStateException as required from gets of
input/output/reader/writer in requests/responses.
 + New simpler version of PropertyTree
 + Updated PropertyTreeEditor
 + Return EOF from HttpInputStream that has a content length.
 + Added additional date formats for HttpHeader.getDateHeader

Jetty-2.1.5 - 15 April 1999
 + Session URL encoding fixed for relative URLs.
 + Reduced session memory overhead of sessions
 + Form parameters protected against multiple decodes when redirected.
 + Added setType methods to com.mortbay.FTP.Ftp
 + Fixed bugs with invalid sessions
 + Page factory requires response for session encoding
 + Moved SessionHandler to front of stacks
 + HtmlFilter now expands <!=SESSION> to the URL encoded session if
required.
 + Instrumented most of the demo to support URL session encoding.
 + Implemented HttpRequest.getReader()
 + Servlet log has been diverted to com.mortbay.Base.Log.event()
Thus debug does not need to be turned on to see servlet logs.
 + Fixed alignment bug in TableForm
 + Removed RFCs from package
 + Fixed bug in ServletDispatch for null pathInfo

Jetty-2.1.4 - 26 March 1999
 + Fixed problem compiling PathMap under some JDKs.
 + Reduced HTML dependence in HTTP package to allow minimal configuration
 + Tightened license agreement so that binary distributions are required
to include the license file.
 + HttpRequest attributes implemented.
 + Session max idle time implemented.
 + pathInfo returns null for zero length pathInfo (as per spec).
Sorry if this breaks your servlets - it is a pain!
 + fixed bug in getRealPath
 + getPathTranslated now call getRealPath with pathInfo (as per spec).

Jetty-2.1.3 - 19 March 1999
 + Added support for suffixes to PathMap
 + Included GNUJSP implementation of Java Server Pages
 + Use Java2 javadoc

Jetty-2.1.2 - 9 March 1999
 + JSDK 2.1.1
 + API documentation for JSDK 2.1.1
 + Cascading style sheet HTML element added.
 + Fixed trailing / bug in FileHandler (again!).
 + Converted most servlets to HttpServlets using do Methods.

Jetty-2.1.1 - 5 March 1999
 + Reduced number of calls to getRemoteHost for optimization
 + Faster version of HttpInputStream.readLine().
 + com.mortbay.Base.DateCache class added and used to speed date handling.
 + Handle '.' in configured paths (temp fix until PropertyTrees)
 + Fast char buffer handling in HttpInputStream
 + Faster version of HttpHeader.read()
 + Faster version of HttpRequest
 + Size all StringBuffers

Jetty-2.1.0 - 22 February 1999
 + Session URL Encoding
 + PropertyTrees (see new Demo page)
 + ServletDispatch (see new Demo page)
 + image/jpg -> image/jpeg
 + Deprecated com.mortbay.Util.STF
 + getServlet methods return null.

Jetty-2.1.B1 - 13 February 1999
 + Fixed bug with if-modified-since in FileHandler
 + Added video/quicktime to default MIME types.
 + Fixed bug with MultipartRequest.
 + Updated DefaultExceptionHandler.
 + Updated InetAddrPort.
 + Updated URI.
 + Implemented Handler translations and getRealPath.
 + Improved handling of File.separator in FileHandler.
 + Implemented RequestDispatcher (NOT Tested!).
 + Implemented getResource and getResourceAsStream (NOT Tested!).
 + Replace package com.mortbay.Util.Gateway with
class  com.mortbay.Util.InetGateway

Jetty-2.1.B0 - 30 January 1999
 + Uses JSDK2.1 API, but not all methods implemented.
 + Added support for PUT, MOVE, DELETE in FileHandler
 + FileHandler now sets content length.
 + Added plug gateway classes com.mortbay.Util.Gateway
 + Fixed command line bug with SimpleServletConfig
 + Minor changes to support MS J++ and its non standard
language extensions - MMMmmm should have left it unchanged!

Jetty-2.0.5 - 15 December 1998
 + Temp fix to getCharacterEncoding
 + added getHeaderNoParams

Jetty-2.0.4 - 10 December 1998
 + Use real release of JSDK2.0 (rather than beta).
 + Portability issues solved for Apple's
 + Improved error code returns
 + Removed MORTBAY_HOME support from Makefiles
 + Improved default Makefile behaviour
 + Implement getCharacterEncoding

Jetty-2.0.3 - 13 November 1998
 + Limit threads in ThreadedServer and low priority listener option
greatly improve performance under worse case loads.
 + Fix bug with index files for Jetty.Server. Previously servers
configured with com.mortbay.Jetty.Server would not handle
index.html files.  Need to make this configurable in the prp file.
 + Fixed errors in README file: com.mortbay.Jetty.Server was called
com.mortbay.HTTP.Server

Jetty-2.0.2 - 1 November 1998
 + Use JETTY_HOME rather than MORTBAY_HOME for build environment
 + Add thread pool to threaded server for significant
performance improvement.
 + Buffer files during configuration
 + Buffer HTTP Response headers.

Jetty-2.0.1 - 27 October 1998
 + Released under an Open Source license.

Jetty-2.0.0 - 25 October 1998
 + Removed exceptional case from FileHandler redirect.
 + Removed Chat demo (too many netscape dependencies).
 + Fixed Code.formatObject handling of null objects.
 + Added multipart/form-data demo.

Jetty-2.0.Beta3 - 29 Sep 1998
 + Send 301 for directories without trailing / in FileHandler
 + Ignore exception from HttpListener
 + Properly implemented multiple listening addresses
 + Added com.mortbay.Jetty.Server (see README.Jetty)
 + Demo converted to an instance of com.mortbay.Jetty.Server
 + Fixed Log Handler again.
 + Added com.mortbay.HTTP.MultiPartRequest to handle file uploads

Jetty-2.0Beta2 - July 1998
 + Fixed Log Handler for HTTP/1.1
 + Slight improvement in READMEEs

Jetty-2.0Beta1 - June 1998
 + Improved performance of Code.debug() calls, significantly
in the case of non matching debug patterns.
 + Fixed bug with calls to service during initialization of servlet
 + Provided addSection on com.mortbay.HTML.Page
 + Provided reset on com.mortbay.HTML.Composite.
 + Proxy demo in different server instance
 + Handle full URLs in HTTP requests (to some extent)
 + Improved performance with special asciiToLowerCase
 + Warn if MSIE used for multi part MIME.

Jetty-2.0Alpha2 - May 1998
 + JDK1.2 javax.servlet API
 + Added date format to Log
 + Added timezone to Log
 + Handle params in getIntHeader and getDateHeader
 + Removed HttpRequest.getByteContent
 + Use javax.servlet.http.HttpUtils.parsePostData
 + Use javax.servlet.http.Cookie
 + Use javax.servlet.http.HttpSession
 + Handle Single Threaded servlets with servlet pool

Jetty-1.3.5 May 1998
 + Fixed socket inet bug in FTP
 + Debug triggers added to com.mortbay.Base.Code
 + Added date format to Log
 + Correct handling of multiple parameters

Jetty-2.0Alpha1 Wed 8 April 1998
 + Fixed forward bug with no port number
 + Removed HttpRequestHeader class
 + Debug triggers added to com.mortbay.Base.Code
 + Handle HTTP/1.1 Host: header
 + Correct formatting of Date HTTP headers
 + HttpTests test harness
 + Add HTTP/1.1 Date: header
 + Handle file requests with If-Modified-Since: or If-Unmodified-Since:
 + Handle HEAD properly
 + Send Connection: close
 + Requires Host: header for 1.1 requests
 + Sends chunked data for 1.1 responses of unknown length.
 + handle extra spaces in HTTP headers
 + Really fixed handling of multiple parameters
 + accept chunked data
 + Send 100 Continue for HTTP/1.1 requests (concerned about push???)
 + persistent connections

Jetty-1.3.4 - Sun 15 Mar 1998
 + Fixed handling of multiple parameters in query and form content.
"?A=1%2C2&A=C%2CD" now returns two values ("1,2" & "C,D") rather
than 4.
 + ServletHandler now takes an optional file base directory
name which is used to set the translated path for pathInfo in
servlet requests.
 + Dump servlet enhanced to exercise these changes.

Jetty-1.3.3
 + Fixed TableForm.addButtonArea bug.
 + TableForm.extendRow() uses existing cell
 + Closed exception window in HttpListener.java

Jetty-1.3.2
 + Fixed proxy bug with no port number
 + Added per Table cell composite factories

Jetty-1.3.1
 + Minor fixes in SmtpMail
 + ForwardHandler only forwards as http/1.0 (from Tobias.Miller)
 + Improved parsing of stack traces
 + Better handling of InvocationTargetException in debug
 + Minor release adjustments for Tracker

Jetty-1.3.0
 + Added DbAdaptor to JDBC wrappers
 + Beta release of Tracker

Jetty-1.2.0
 + Reintroduced STF
 + Fixed install bug for nested classes
 + Better Debug configuration
 + DebugServlet
 + Alternate look and feel for Jetty

Jetty-1.1.1
 + Improved documentation

Jetty-1.1
 + Improved connection caching in java.mortbay.JDBC
 + Moved HttpCode to com.mortbay.Util

Jetty-1.0.1
 + Bug fixes

Jetty-1.0
 + First release in com.mortbay package structure
 + Included Util, JDBC, HTML, HTTP, Jetty
<|MERGE_RESOLUTION|>--- conflicted
+++ resolved
@@ -1,8 +1,4 @@
-<<<<<<< HEAD
-jetty-7.4.3.v20110630 30 June 2011
-=======
 jetty-7.4.3.v20110630 June 30 2011
->>>>>>> ea23a83b
  + 295832 ProxyServlet more extensible and configurable
  + 302566 GZIP handler for embedded Jetty servers
  + 308851 Converted HttpExchangeTest and related tests to JUnit 4
