<project xmlns="http://maven.apache.org/POM/4.0.0" xmlns:xsi="http://www.w3.org/2001/XMLSchema-instance" xsi:schemaLocation="http://maven.apache.org/POM/4.0.0 http://maven.apache.org/maven-v4_0_0.xsd">
  <parent>
    <groupId>org.eclipse.jetty</groupId>
    <artifactId>jetty-project</artifactId>
    <version>9.1.3-SNAPSHOT</version>
    <relativePath>../../pom.xml</relativePath>
  </parent>
  <modelVersion>4.0.0</modelVersion>
  <groupId>org.eclipse.jetty.aggregate</groupId>
  <artifactId>jetty-websocket-all</artifactId>
  <name>Jetty :: Aggregate :: All WebSocket Server + Client Classes</name>
  <url>http://www.eclipse.org/jetty</url>
  <build>
    <sourceDirectory>${project.build.directory}/sources</sourceDirectory>
    <plugins>
      <plugin>
        <groupId>org.apache.maven.plugins</groupId>
        <artifactId>maven-dependency-plugin</artifactId>
        <executions>
          <execution>
            <id>unpack-dependencies</id>
            <goals>
              <goal>unpack-dependencies</goal>
            </goals>
            <configuration>
              <excludes>**/MANIFEST.MF</excludes>
              <excludeGroupIds>javax.annotations,org.objectweb.asm,javax.servlet,org.slf4j,org.eclipse.jetty.orbit,org.mortbay.jetty.npn</excludeGroupIds>
              <outputDirectory>${project.build.directory}/classes</outputDirectory>
              <overWriteReleases>false</overWriteReleases>
              <overWriteSnapshots>true</overWriteSnapshots>
            </configuration>
          </execution>
          <execution>
            <id>unpack-source</id>
            <phase>generate-sources</phase>
            <goals>
              <goal>unpack-dependencies</goal>
            </goals>
            <configuration>
              <classifier>sources</classifier>
              <includes>**/*</includes>
              <excludes>META-INF/**,**/Servlet3Continuation*,**/Jetty6Continuation*</excludes>
              <includeGroupIds>org.eclipse.jetty,org.eclipse.jetty.websocket</includeGroupIds>
              <excludeArtifactIds>javax</excludeArtifactIds>
              <excludeGroupIds>javax,org.eclipse.jetty.orbit,org.mortbay.jetty.alpn</excludeGroupIds>
              <outputDirectory>${project.build.directory}/sources</outputDirectory>
              <overWriteReleases>true</overWriteReleases>
              <overWriteSnapshots>true</overWriteSnapshots>
            </configuration>
          </execution>
        </executions>
      </plugin>
      <plugin>
        <groupId>org.apache.maven.plugins
        </groupId>
        <artifactId>maven-jar-plugin</artifactId>
        <executions>
          <execution>
            <id>package</id>
            <phase>package</phase>
            <goals>
              <goal>jar</goal>
            </goals>
            <configuration>
              <archive>
                <manifest>
                </manifest>
                <manifestEntries>
                  <mode>development</mode>
                  <url>http://eclipse.org/jetty</url>
                  <Built-By>${user.name}</Built-By>
                  <package>org.eclipse.jetty</package>
<<<<<<< HEAD
                  <Bundle-License>https://github.com/eclipse/jetty.project/blob/master/NOTICE.txt</Bundle-License>
=======
                  <Bundle-License>https://raw.githubusercontent.com/eclipse/jetty.project/master/NOTICE.txt</Bundle-License>
>>>>>>> fc73be1d
                  <Bundle-Name>Jetty</Bundle-Name>
                </manifestEntries>
              </archive>
            </configuration>
          </execution>
        </executions>
      </plugin>
      <plugin>
        <groupId>org.apache.maven.plugins</groupId>
        <artifactId>maven-javadoc-plugin</artifactId>
        <executions>
          <execution>
            <id>javadoc-jar</id>
            <phase>compile</phase>
            <goals>
              <goal>jar</goal>
            </goals>
          </execution>
        </executions>
      </plugin>
    </plugins>
    <pluginManagement>
      <plugins>
        <plugin>
          <groupId>org.apache.maven.plugins</groupId>
          <artifactId>maven-pmd-plugin</artifactId>
          <configuration>
            <skip>true</skip>
          </configuration>
        </plugin>
      </plugins>
    </pluginManagement>
  </build>

  <dependencies>
    <dependency>
      <groupId>org.eclipse.jetty.websocket</groupId>
      <artifactId>websocket-servlet</artifactId>
      <version>${project.version}</version>
      <scope>provided</scope>
    </dependency>
    <dependency>
      <groupId>org.eclipse.jetty.websocket</groupId>
      <artifactId>javax-websocket-server-impl</artifactId>
      <version>${project.version}</version>
      <scope>provided</scope>
    </dependency>
    <dependency>
      <groupId>org.eclipse.jetty.websocket</groupId>
      <artifactId>websocket-client</artifactId>
      <version>${project.version}</version>
      <scope>provided</scope>
    </dependency>
    <dependency>
      <groupId>org.eclipse.jetty</groupId>
      <artifactId>jetty-plus</artifactId>
      <version>${project.version}</version>
      <scope>provided</scope>
    </dependency>
    <dependency>
      <groupId>org.eclipse.jetty</groupId>
      <artifactId>jetty-annotations</artifactId>
      <version>${project.version}</version>
      <scope>provided</scope>
    </dependency>
    <dependency>
      <groupId>org.eclipse.jetty</groupId>
      <artifactId>jetty-util</artifactId>
      <version>${project.version}</version>
      <scope>provided</scope>
    </dependency>
    <!-- dependencies that jetty-all needs (some optional) -->
    <dependency>
      <groupId>javax.websocket</groupId>
      <artifactId>javax.websocket-api</artifactId>
      <scope>compile</scope>
    </dependency>
    <dependency>
      <groupId>javax.servlet</groupId>
      <artifactId>javax.servlet-api</artifactId>
      <scope>compile</scope>
    </dependency>
    <dependency>
      <groupId>org.slf4j</groupId>
      <artifactId>slf4j-api</artifactId>
      <scope>runtime</scope>
      <optional>true</optional>
    </dependency>
  </dependencies>
</project><|MERGE_RESOLUTION|>--- conflicted
+++ resolved
@@ -70,11 +70,7 @@
                   <url>http://eclipse.org/jetty</url>
                   <Built-By>${user.name}</Built-By>
                   <package>org.eclipse.jetty</package>
-<<<<<<< HEAD
-                  <Bundle-License>https://github.com/eclipse/jetty.project/blob/master/NOTICE.txt</Bundle-License>
-=======
                   <Bundle-License>https://raw.githubusercontent.com/eclipse/jetty.project/master/NOTICE.txt</Bundle-License>
->>>>>>> fc73be1d
                   <Bundle-Name>Jetty</Bundle-Name>
                 </manifestEntries>
               </archive>
