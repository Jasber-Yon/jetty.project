--- conflicted
+++ resolved
@@ -51,14 +51,9 @@
     private static final Logger LOG = Log.getLogger(AnnotationConfiguration.class);
     public static final String CLASS_INHERITANCE_MAP  = "org.eclipse.jetty.classInheritanceMap";
     public static final String CONTAINER_INITIALIZERS = "org.eclipse.jetty.containerInitializers";
-<<<<<<< HEAD
-
-
-=======
     public static final String CONTAINER_INITIALIZER_LISTENER = "org.eclipse.jetty.containerInitializerListener";
   
     
->>>>>>> c869aad1
     protected List<DiscoverableAnnotationHandler> _discoverableAnnotationHandlers = new ArrayList<DiscoverableAnnotationHandler>();
     protected ClassInheritanceHandler _classInheritanceHandler;
     protected List<ContainerInitializerAnnotationHandler> _containerInitializerAnnotationHandlers = new ArrayList<ContainerInitializerAnnotationHandler>();
@@ -68,10 +63,7 @@
     public void preConfigure(final WebAppContext context) throws Exception
     {
     }
-<<<<<<< HEAD
-
-    
-=======
+
    
     @Override
     public void deconfigure(WebAppContext context) throws Exception
@@ -85,7 +77,6 @@
             context.removeAttribute(CONTAINER_INITIALIZER_LISTENER);
         }
     }
->>>>>>> c869aad1
     
     /** 
      * @see org.eclipse.jetty.webapp.AbstractConfiguration#configure(org.eclipse.jetty.webapp.WebAppContext)
