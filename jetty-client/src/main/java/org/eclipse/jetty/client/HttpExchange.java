--- conflicted
+++ resolved
@@ -43,92 +43,9 @@
     private volatile HttpConnection connection;
     private volatile Throwable requestFailure;
     private volatile Throwable responseFailure;
-
-<<<<<<< HEAD
+  
+
     public HttpExchange(HttpConversation conversation, HttpDestination destination, Request request, List<Response.ResponseListener> listeners)
-=======
-    // HTTP protocol fields
-    private String _method = HttpMethods.GET;
-    private Buffer _scheme = HttpSchemes.HTTP_BUFFER;
-    private String _uri;
-    private int _version = HttpVersions.HTTP_1_1_ORDINAL;
-    private Address _address;
-    private final HttpFields _requestFields = new HttpFields();
-    private Buffer _requestContent;
-    private InputStream _requestContentSource;
-
-    private AtomicInteger _status = new AtomicInteger(STATUS_START);
-    private boolean _retryStatus = false;
-    // controls if the exchange will have listeners autoconfigured by the destination
-    private boolean _configureListeners = true;
-    private HttpEventListener _listener = new Listener();
-    private volatile AbstractHttpConnection _connection;
-
-    private Address _localAddress = null;
-
-    // a timeout for this exchange
-    private long _timeout = -1;
-    private volatile Timeout.Task _timeoutTask;
-    private long _lastStateChange=System.currentTimeMillis();
-    private long _sent=-1;
-    private int _lastState=-1;
-    private int _lastStatePeriod=-1;
-
-    boolean _onRequestCompleteDone;
-    boolean _onResponseCompleteDone;
-    boolean _onDone; // == onConnectionFail || onException || onExpired || onCancelled || onResponseCompleted && onRequestCompleted
-
-    protected void expire(HttpDestination destination)
-    {
-        AbstractHttpConnection connection = _connection;
-        if (getStatus() < HttpExchange.STATUS_COMPLETED)
-            setStatus(HttpExchange.STATUS_EXPIRED);
-        destination.exchangeExpired(this);
-        if (connection != null)
-            connection.exchangeExpired(this);
-    }
-
-    public int getStatus()
-    {
-        return _status.get();
-    }
-
-    /**
-     * @param status
-     *            the status to wait for
-     * @throws InterruptedException
-     *             if the waiting thread is interrupted
-     * @deprecated Use {@link #waitForDone()} instead
-     */
-    @Deprecated
-    public void waitForStatus(int status) throws InterruptedException
-    {
-        throw new UnsupportedOperationException();
-    }
-
-    /**
-     * Wait until the exchange is "done". Done is defined as when a final state has been passed to the HttpExchange via the associated onXxx call. Note that an
-     * exchange can transit a final state when being used as part of a dialog (eg {@link SecurityListener}. Done status is thus defined as:
-     *
-     * <pre>
-     * done == onConnectionFailed || onException || onExpire || onRequestComplete &amp;&amp; onResponseComplete
-     * </pre>
-     *
-     * @return the done status
-     * @throws InterruptedException
-     */
-    public int waitForDone() throws InterruptedException
-    {
-        synchronized (this)
-        {
-            while (!isDone())
-                this.wait();
-            return _status.get();
-        }
-    }
-
-    public void reset()
->>>>>>> 72b07792
     {
         this.conversation = conversation;
         this.destination = destination;
