--- conflicted
+++ resolved
@@ -86,11 +86,7 @@
       <Set name="sendServerVersion"><Property name="jetty.send.server.version" default="true" /></Set>
       <Set name="sendDateHeader"><Property name="jetty.send.date.header" default="false" /></Set>
       <Set name="headerCacheSize">512</Set>
-<<<<<<< HEAD
-      <Set name="delayDispatchOnContent"><Property name="jetty.delayDispatchOnContent" default="true"/></Set>
-=======
       <Set name="delayDispatchUntilContent"><Property name="jetty.delayDispatchUntilContent" default="false"/></Set>
->>>>>>> 07647e8a
       <!-- Uncomment to enable handling of X-Forwarded- style headers
       <Call name="addCustomizer">
         <Arg><New class="org.eclipse.jetty.server.ForwardedRequestCustomizer"/></Arg>
